<<<<<<< HEAD
rustc (1.31.0+dfsg1-2+rpi1) buster-staging; urgency=medium

  [changes brought forward from 1.15.1+dfsg1-1~exp3+rpi1 by Peter Michael Green <plugwash@raspbian.org> at Wed, 15 Mar 2017 10:16:18 +0000]
  * Build for armv6.
  [changes introduced in 1.18.0+dfsg1-4+rpi1 by Peter Michael Green]
  * Disable testsuite.

 -- Raspbian forward porter <root@raspbian.org>  Fri, 28 Dec 2018 07:41:25 +0000
=======
rustc (1.32.0+dfsg1-1) unstable; urgency=medium

  * New upstream release.

 -- Ximin Luo <infinity0@debian.org>  Sun, 27 Jan 2019 22:02:48 -0800

rustc (1.32.0~beta.2+dfsg1-1~exp2) experimental; urgency=medium

  * Note that this upstream version already Closes: #917191.
  * Backport other upstream fixes. (Closes: #916818, #917000, #917192).

 -- Ximin Luo <infinity0@debian.org>  Tue, 01 Jan 2019 15:26:57 -0800

rustc (1.32.0~beta.2+dfsg1-1~exp1) experimental; urgency=medium

  * New upstream release.
  * Drop obsolete d-sparc64-dont-pack-spans.patch

 -- Ximin Luo <infinity0@debian.org>  Sun, 16 Dec 2018 13:48:25 -0800
>>>>>>> ae06deb1

rustc (1.31.0+dfsg1-2) unstable; urgency=medium

  * Bump mips mipsel s390x allowed-failures to 24.

 -- Ximin Luo <infinity0@debian.org>  Sun, 16 Dec 2018 14:34:44 -0800

rustc (1.31.0+dfsg1-1) unstable; urgency=medium

  * Revert debuginfo patches, they're not ready yet.

 -- Ximin Luo <infinity0@debian.org>  Sun, 16 Dec 2018 09:58:06 -0800

rustc (1.31.0+dfsg1-1~exp2) experimental; urgency=medium

  * Drop redundant patches.
  * Fix line numbers in some test-case patches.
  * Backport an updated patch for gdb 8.2.

 -- Ximin Luo <infinity0@debian.org>  Sat, 15 Dec 2018 13:52:26 -0800

rustc (1.31.0+dfsg1-1~exp1) experimental; urgency=medium

  * New upstream release.

 -- Ximin Luo <infinity0@debian.org>  Fri, 14 Dec 2018 21:30:56 -0800

rustc (1.31.0~beta.19+dfsg1-1~exp2) experimental; urgency=medium

  * Filter LLVM build flags to not be stupid.

 -- Ximin Luo <infinity0@debian.org>  Sat, 01 Dec 2018 12:17:52 -0800

rustc (1.31.0~beta.19+dfsg1-1~exp1) experimental; urgency=medium

  * New upstream release.

 -- Ximin Luo <infinity0@debian.org>  Thu, 29 Nov 2018 22:29:16 -0800

rustc (1.31.0~beta.4+dfsg1-1~exp2) experimental; urgency=medium

  * Merge changes from Debian unstable.

 -- Ximin Luo <infinity0@debian.org>  Tue, 06 Nov 2018 19:45:26 -0800

rustc (1.31.0~beta.4+dfsg1-1~exp1) experimental; urgency=medium

  * New upstream release.
  * Drop old maintainers from Uploaders.

 -- Ximin Luo <infinity0@debian.org>  Sun, 04 Nov 2018 19:00:16 -0800

rustc (1.30.0+dfsg1-2) unstable; urgency=medium

  * Increase FAILURES_ALLOWED for mips mipsel to 20.
  * Set debuginfo-only-std = false for 32-bit powerpc architectures.

 -- Ximin Luo <infinity0@debian.org>  Fri, 02 Nov 2018 01:42:36 -0700

rustc (1.30.0+dfsg1-1) unstable; urgency=medium

  * Upload to unstable. (Closes: #881845)
  * Increase FAILURES_ALLOWED for mips architectures.
  * Set debuginfo-only-std = false for mips architectures.

 -- Ximin Luo <infinity0@debian.org>  Thu, 01 Nov 2018 10:05:52 -0700

rustc (1.30.0+dfsg1-1~exp2) experimental; urgency=medium

  * Disable debuginfo-gdb tests relating to enums. These will be fixed in an
    upcoming version, see upstream #54614 for details.

 -- Ximin Luo <infinity0@debian.org>  Wed, 31 Oct 2018 00:02:25 -0700

rustc (1.30.0+dfsg1-1~exp1) experimental; urgency=medium

  * Actually don't build docs in an arch-only build.
  * Add mips patch, hopefully closes #881845 but let's see.
  * New upstream release.

 -- Ximin Luo <infinity0@debian.org>  Tue, 30 Oct 2018 22:05:59 -0700

rustc (1.30.0~beta.7+dfsg1-1~exp3) experimental; urgency=medium

  * Do the necessary bookkeeping for the LLVM update.

 -- Ximin Luo <infinity0@debian.org>  Wed, 26 Sep 2018 23:29:18 -0700

rustc (1.30.0~beta.7+dfsg1-1~exp2) experimental; urgency=medium

  * Tweak test failure rules: armel <= 8, ppc64 <= 12.
  * Update to LLVM 7.

 -- Ximin Luo <infinity0@debian.org>  Wed, 26 Sep 2018 21:43:30 -0700

rustc (1.30.0~beta.7+dfsg1-1~exp1) experimental; urgency=medium

  * New upstream release.

 -- Ximin Luo <infinity0@debian.org>  Sun, 23 Sep 2018 10:40:30 -0700

rustc (1.29.0+dfsg1-1) unstable; urgency=medium

  * Upload to unstable.
  * Drop d-armel-disable-kernel-helpers.patch as a necessary part of the
    fix to #906520, so it is actually fixed.
  * Backport a patch to fix the rand crate on powerpc. (Closes: #909400)
  * Lower the s390x allowed failures back to 25.

 -- Ximin Luo <infinity0@debian.org>  Sun, 23 Sep 2018 10:16:53 -0700

rustc (1.29.0+dfsg1-1~exp1) experimental; urgency=medium

  * New upstream release.
  * Include patch for armel atomics. (Closes: #906520)
  * Update to latest Standards-Version; no changes required.

 -- Ximin Luo <infinity0@debian.org>  Thu, 20 Sep 2018 22:33:20 -0700

rustc (1.28.0+dfsg1-3) unstable; urgency=medium

  * Team upload.

  [ Ximin Luo ]
  * More sparc64 fixes, and increase allowed-test-failures there to 180.

  [ Julien Cristau ]
  * Don't use pentium4 as i686 baseline (closes: #908561)

 -- Julien Cristau <jcristau@debian.org>  Tue, 11 Sep 2018 15:54:27 +0200

rustc (1.28.0+dfsg1-2) unstable; urgency=medium

  * Switch on verbose-tests to restore the old pre-1.28 behaviour, and restore
    old failure-counting logic.
  * Allow 50 test failures on s390x, restored failure-counting logic avoids
    more double-counts.

 -- Ximin Luo <infinity0@debian.org>  Sun, 05 Aug 2018 02:18:10 -0700

rustc (1.28.0+dfsg1-1) unstable; urgency=medium

  * New upstream release.
  * Add patches from Fedora to fix some test failures.
  * Ignore a failure testing specific error output, under investigation.
  * Allow 100 test failures on s390x, should be reducible later with LLVM 7.
  * Temporary fix for mips64el bootstrap.
  * Be even more verbose during the build.
  * Update to latest Standards-Version.

 -- Ximin Luo <infinity0@debian.org>  Sat, 04 Aug 2018 23:04:41 -0700

rustc (1.28.0~beta.14+dfsg1-1~exp2) experimental; urgency=medium

  * Update test-failure counting logic.
  * Fix version constraints for Recommends: cargo.
  * Add patch to fix sparc64 CABI.

 -- Ximin Luo <infinity0@debian.org>  Fri, 27 Jul 2018 04:26:52 -0700

rustc (1.28.0~beta.14+dfsg1-1~exp1) experimental; urgency=medium

  * New upstream release.
  * Update to latest Standards-Version; no changes required.

 -- Ximin Luo <infinity0@debian.org>  Wed, 25 Jul 2018 03:11:11 -0700

rustc (1.27.2+dfsg1-1) unstable; urgency=medium

  [ Sylvestre Ledru ]
  * Update of the alioth ML address.

  [ Ximin Luo ]
  * Fail the build if our version contains ~exp and we are not releasing to
    experimental, this has happened by accident a few times already.
  * Allow 36 and 44 test failures on armel and s390x respectively.
  * New upstream release.

 -- Ximin Luo <infinity0@debian.org>  Tue, 24 Jul 2018 21:35:56 -0700

rustc (1.27.1+dfsg1-1~exp4) experimental; urgency=medium

  * Unconditonally prune crate checksums to avoid having to manually prune them
    whenever we patch the vendored crates.

 -- Ximin Luo <infinity0@debian.org>  Thu, 19 Jul 2018 14:49:18 -0700

rustc (1.27.1+dfsg1-1~exp3) experimental; urgency=medium

  * Add patch from Fedora to fix rebuild against same version.

 -- Ximin Luo <infinity0@debian.org>  Thu, 19 Jul 2018 08:52:03 -0700

rustc (1.27.1+dfsg1-1~exp2) experimental; urgency=medium

  * Fix some failing tests.

 -- Ximin Luo <infinity0@debian.org>  Wed, 18 Jul 2018 09:06:44 -0700

rustc (1.27.1+dfsg1-1~exp1) unstable; urgency=medium

  * New upstream release.

 -- Ximin Luo <infinity0@debian.org>  Fri, 13 Jul 2018 22:58:02 -0700

rustc (1.26.2+dfsg1-1) unstable; urgency=medium

  * New upstream release.
  * Stop ignoring tests that now pass.
  * Don't ignore tests that still fail, instead raise FAILURES_ALLOWED.
    This allows us to see the test failures in the build logs, rather than
    hiding them.

 -- Ximin Luo <infinity0@debian.org>  Sat, 16 Jun 2018 12:39:59 -0700

rustc (1.26.1+dfsg1-3) unstable; urgency=medium

  * Fix build-dep version range to build against myself.

 -- Ximin Luo <infinity0@debian.org>  Thu, 31 May 2018 09:25:17 -0700

rustc (1.26.1+dfsg1-2) unstable; urgency=medium

  * Also ignore test_loading_cosine on ppc64el.

 -- Ximin Luo <infinity0@debian.org>  Wed, 30 May 2018 20:58:46 -0700

rustc (1.26.1+dfsg1-1) unstable; urgency=medium

  * New upstream release.

 -- Ximin Luo <infinity0@debian.org>  Wed, 30 May 2018 08:18:04 -0700

rustc (1.26.0+dfsg1-1~exp4) experimental; urgency=medium

  * Try alternative patch to ignore x86 stdsimd tests suggested by upstream.
  * Bump up allowed-test-failures to 8 to account for the fact that we're now
    double-counting some failures.

 -- Ximin Luo <infinity0@debian.org>  Tue, 29 May 2018 20:36:56 -0700

rustc (1.26.0+dfsg1-1~exp3) experimental; urgency=medium

  * Ignore some irrelevant tests on ppc64 and non-x86 platforms.

 -- Ximin Luo <infinity0@debian.org>  Tue, 29 May 2018 09:32:38 -0700

rustc (1.26.0+dfsg1-1~exp2) experimental; urgency=medium

  * Add Breaks+Replaces for older libstd-rust-dev with codegen-backends.
    (Closes: #899180)
  * Backport some test and packaging fixes from Ubuntu.

 -- Ximin Luo <infinity0@debian.org>  Tue, 22 May 2018 22:00:53 -0700

rustc (1.26.0+dfsg1-1~exp1) experimental; urgency=medium

  * New upstream release.
  * Update to latest Standards-Version; no changes required.
  * Update doc-base files. (Closes: #876831)

 -- Ximin Luo <infinity0@debian.org>  Sun, 20 May 2018 03:11:45 -0700

rustc (1.25.0+dfsg1-2) unstable; urgency=medium

  * Add patches for LLVM's compiler-rt to fix bugs on sparc64 and mips64.
    (Closes: #898982)
  * Install codegen-backends into rustc rather than libstd-rust-dev.
    (Closes: #899087)

 -- Ximin Luo <infinity0@debian.org>  Sat, 19 May 2018 13:10:33 -0700

rustc (1.25.0+dfsg1-1) unstable; urgency=medium

  * Upload to unstable.
  * Allow up to 15 test failures on s390x.
  * Set CARGO_INCREMENTAL=0 on sparc64.

 -- Ximin Luo <infinity0@debian.org>  Fri, 18 May 2018 01:11:15 -0700

rustc (1.25.0+dfsg1-1~exp2) experimental; urgency=medium

  * Install missing codegen-backends.

 -- Ximin Luo <infinity0@debian.org>  Fri, 06 Apr 2018 14:05:36 -0700

rustc (1.25.0+dfsg1-1~exp1) experimental; urgency=medium

  * New upstream release.
  * Update to LLVM 6.0.

 -- Ximin Luo <infinity0@debian.org>  Sun, 01 Apr 2018 15:59:47 +0200

rustc (1.24.1+dfsg1-1) unstable; urgency=medium

  * Upload to unstable.
  * Raise allowed-test-failures to 160 on some non-release arches: powerpc,
    powerpcspe, sparc64, x32.

 -- Ximin Luo <infinity0@debian.org>  Wed, 07 Mar 2018 20:07:27 +0100

rustc (1.24.1+dfsg1-1~exp2) experimental; urgency=medium

  * Steal some patches from Fedora to fix some test failures.
  * Update debian/patches/u-make-tests-work-without-rpath.patch to try to fix
    some more test failures.

 -- Ximin Luo <infinity0@debian.org>  Mon, 05 Mar 2018 16:25:26 +0100

rustc (1.24.1+dfsg1-1~exp1) experimental; urgency=medium

  * More sparc64 CABI fixes. (Closes: #888757)
  * New upstream release.
  * Note that s390x baseline was updated in the meantime. (Closes: #851150)
  * Include Debian-specific patch to disable kernel helpers on armel.
    (Closes: #891902)
  * Include missing build-dependencies for pkg.rustc.dlstage0 build profile.
    (Closes: #891022)
  * Add architecture.mk mapping for armel => armv5te-unknown-linux-gnueabi.
    (Closes: #891913)
  * Enable debuginfo-only-std on armel as well. (Closes: #891961)
  * Backport upstream patch to support powerpcspe. (Closes: #891542)
  * Disable full-bootstrap again to work around upstream #48319.

 -- Ximin Luo <infinity0@debian.org>  Sat, 03 Mar 2018 14:23:29 +0100

rustc (1.23.0+dfsg1-1) unstable; urgency=medium

  * Upload to unstable.

 -- Ximin Luo <infinity0@debian.org>  Fri, 19 Jan 2018 11:49:31 +0100

rustc (1.23.0+dfsg1-1~exp1) experimental; urgency=medium

  * New upstream release.
  * Update to latest Standards-Version; no changes required.

 -- Ximin Luo <infinity0@debian.org>  Sun, 14 Jan 2018 00:08:17 +0100

rustc (1.22.1+dfsg1-2) unstable; urgency=medium

  * Fix B-D rustc version so this package can be built using itself.

 -- Ximin Luo <infinity0@debian.org>  Mon, 01 Jan 2018 14:27:19 +0100

rustc (1.22.1+dfsg1-1) unstable; urgency=medium

  [ Ximin Luo ]
  * Remove unimportant files that autoload remote resources from rust-src.
  * Fix more symlinks in rust-doc.
  * On armhf, only generate debuginfo for libstd and not the compiler itself.
    This works around buildds running out of memory, see upstream #45854.
  * Update to latest Standards-Version; no changes required.

  [ Chris Coulson ]
  * Fix some test failures that occur because we build rust without an rpath.

 -- Ximin Luo <infinity0@debian.org>  Mon, 18 Dec 2017 19:46:25 +0100

rustc (1.22.1+dfsg1-1~exp1) experimental; urgency=medium

  * New upstream release.
  * Fix symlink target. (Closes: #877276)

 -- Ximin Luo <infinity0@debian.org>  Sat, 25 Nov 2017 22:29:12 +0100

rustc (1.21.0+dfsg1-3) unstable; urgency=medium

  * Add/fix detection for sparc64, thanks to John Paul Adrian Glaubitz.
  * Workaround FTBFS when building docs. (Closes: #880262)

 -- Ximin Luo <infinity0@debian.org>  Mon, 06 Nov 2017 10:03:32 +0100

rustc (1.21.0+dfsg1-2) unstable; urgency=medium

  * Upload to unstable.
  * Fix bootstrapping using 1.21.0, which is more strict about redundant &mut
    previously used in u-output-failed-commands.patch.
  * Only allow up to 5 test failures.

 -- Ximin Luo <infinity0@debian.org>  Wed, 25 Oct 2017 20:27:30 +0200

rustc (1.21.0+dfsg1-1) experimental; urgency=medium

  * New upstream release.
  * Fix the "install" target for cross-compilations; cross-compiling with
    sbuild --host=$foreign-arch should work again.
  * Update to latest Standards-Version; changes:
    - Priority changed to optional from extra.

 -- Ximin Luo <infinity0@debian.org>  Tue, 17 Oct 2017 00:42:54 +0200

rustc (1.20.0+dfsg1-3) unstable; urgency=medium

  * Disable jemalloc to fix FTBFS with 1.21 on armhf.

 -- Ximin Luo <infinity0@debian.org>  Wed, 25 Oct 2017 12:01:19 +0200

rustc (1.20.0+dfsg1-2) unstable; urgency=medium

  * Update changelog entry for 1.20.0+dfsg1-1 to reflect that it was actually
    and accidentally uploaded to unstable. No harm, no foul.
  * We are no longer failing the build when tests fail, see NEWS or
    README.Debian for details.
  * Bump LLVM requirement to fix some failing tests.

 -- Ximin Luo <infinity0@debian.org>  Sat, 21 Oct 2017 14:20:17 +0200

rustc (1.20.0+dfsg1-1) unstable; urgency=medium

  * New upstream release.

 -- Ximin Luo <infinity0@debian.org>  Sun, 15 Oct 2017 23:30:35 +0200

rustc (1.19.0+dfsg3-4) unstable; urgency=medium

  * Bump LLVM requirement to pull in a fix for a FTBFS on ppc64el.

 -- Ximin Luo <infinity0@debian.org>  Sun, 15 Oct 2017 21:31:03 +0200

rustc (1.19.0+dfsg3-3) unstable; urgency=medium

  * Fix a trailing whitespace for tidy.

 -- Ximin Luo <infinity0@debian.org>  Tue, 19 Sep 2017 16:09:41 +0200

rustc (1.19.0+dfsg3-2) unstable; urgency=medium

  * Upload to unstable.
  * Add a patch to print extra information when tests fail.

 -- Ximin Luo <infinity0@debian.org>  Tue, 19 Sep 2017 12:32:03 +0200

rustc (1.19.0+dfsg3-1) experimental; urgency=medium

  * New upstream release.
  * Upgrade to LLVM 4.0. (Closes: #873421)
  * rust-src: install Debian patches as well

 -- Ximin Luo <infinity0@debian.org>  Fri, 15 Sep 2017 04:02:09 +0200

rustc (1.18.0+dfsg1-4) unstable; urgency=medium

  * Support gperf 3.1. (Closes: #869610)

 -- Ximin Luo <infinity0@debian.org>  Tue, 25 Jul 2017 23:19:47 +0200

rustc (1.18.0+dfsg1-3) unstable; urgency=medium

  * Upload to unstable.
  * Disable failing run-make test on armhf.

 -- Ximin Luo <infinity0@debian.org>  Sat, 22 Jul 2017 20:30:25 +0200

rustc (1.18.0+dfsg1-2) experimental; urgency=medium

  * Update to latest Standards-Version; no changes required.
  * Change rustc to Multi-Arch: allowed and update Build-Depends with :native
    annotations. Multi-Arch: foreign is typically for arch-indep packages that
    might need to satisfy dependency chains of different architectures. Also
    update instructions on cross-compiling to match this newer situation.
  * Build debugging symbols for non-libstd parts of rustc.

 -- Ximin Luo <infinity0@debian.org>  Mon, 17 Jul 2017 23:04:03 +0200

rustc (1.18.0+dfsg1-1) experimental; urgency=medium

  * New upstream release.

 -- Ximin Luo <infinity0@debian.org>  Tue, 27 Jun 2017 12:51:22 +0200

rustc (1.17.0+dfsg2-8) unstable; urgency=medium

  * Workaround for linux #865549, fix FTBFS on ppc64el.

 -- Ximin Luo <infinity0@debian.org>  Mon, 17 Jul 2017 13:41:59 +0200

rustc (1.17.0+dfsg2-7) unstable; urgency=medium

  * Show exception traceback in bootstrap.py to examine ppc64el build failure.

 -- Ximin Luo <infinity0@debian.org>  Wed, 21 Jun 2017 10:46:27 +0200

rustc (1.17.0+dfsg2-6) unstable; urgency=medium

  * Upload to unstable.

 -- Ximin Luo <infinity0@debian.org>  Wed, 21 Jun 2017 00:24:22 +0200

rustc (1.17.0+dfsg2-5) experimental; urgency=medium

  * More work-arounds for armhf test failures.

 -- Ximin Luo <infinity0@debian.org>  Fri, 16 Jun 2017 13:27:45 +0200

rustc (1.17.0+dfsg2-4) experimental; urgency=medium

  * Fix arch-indep and arch-dep tests.
  * Bump the LLVM requirement to fix FTBFS on armhf.

 -- Ximin Luo <infinity0@debian.org>  Wed, 14 Jun 2017 21:37:16 +0200

rustc (1.17.0+dfsg2-3) experimental; urgency=medium

  * Try to force the real gdb package. Some resolvers like aspcud will select
    gdb-minimal under some circumstances, but this causes the debuginfo-gdb
    tests to break.

 -- Ximin Luo <infinity0@debian.org>  Wed, 14 Jun 2017 00:48:37 +0200

rustc (1.17.0+dfsg2-2) experimental; urgency=medium

  * Support and document cross-compiling of rustc itself.
  * Document cross-compiling other rust packages such as cargo.
  * Work around upstream #39015 by disabling those tests rather than by
    disabling optimisation, which causes FTBFS on 1.17.0 ppc64el. See
    upstream #42476 and #42532 for details.

 -- Ximin Luo <infinity0@debian.org>  Tue, 13 Jun 2017 21:13:31 +0200

rustc (1.17.0+dfsg2-1) experimental; urgency=medium

  [ Sylvestre Ledru ]
  * New upstream release

  [ Ximin Luo ]
  * Adapt packaging for rustbuild, the new upstream cargo-based build system.

  [ Matthijs van Otterdijk ]
  * Add a binary package, rust-src. (Closes: #846177)
  * Link to local Debian web resources in the docs, instead of remote ones.

 -- Ximin Luo <infinity0@debian.org>  Tue, 16 May 2017 18:00:53 +0200

rustc (1.16.0+dfsg1-1) unstable; urgency=medium

  * Upload to unstable so we have something to build 1.17 with.
  * Update u-ignoretest-powerpc.patch for 1.16.

 -- Ximin Luo <infinity0@debian.org>  Wed, 19 Apr 2017 22:47:18 +0200

rustc (1.16.0+dfsg1-1~exp2) experimental; urgency=medium

  * Don't ignore test failures on Debian unstable.
  * Re-fix ignoring armhf test, accidentally reverted in previous version.
  * Try to fix buildd failure by swapping B-D alternatives.

 -- Ximin Luo <infinity0@debian.org>  Sun, 16 Apr 2017 15:05:47 +0200

rustc (1.16.0+dfsg1-1~exp1) experimental; urgency=medium

  * New upstream release
  * u-ignoretest-jemalloc.patch removed (applied upstream)

  [ Matthias Klose ]
  * Bootstrap using the rustc version in the archive, on all architectures.
  * Work around a GCC 4.8 ICE on AArch64.
  * Use alternative build dependencies on cmake3 and binutils-2.26 for
    builds on 14.04 LTS (trusty).
  * debian/make_orig*dl_tarball.sh: Include all Ubuntu architectures.
  * debian/rules: Ignore test results for now.

 -- Sylvestre Ledru <sylvestre@debian.org>  Thu, 13 Apr 2017 15:24:03 +0200

rustc (1.15.1+dfsg1-1) unstable; urgency=medium

  * Upload to unstable so we have something to build 1.16 with.
  * Try to fix ignoring atomic-lock-free tests on armhf.

 -- Ximin Luo <infinity0@debian.org>  Wed, 22 Mar 2017 00:13:27 +0100

rustc (1.15.1+dfsg1-1~exp3) experimental; urgency=medium

  * Ignore atomic-lock-free tests on armhf.
  * Update ignoretest-armhf_03.patch for newer 1.15.1 behaviour.
  * Tidy up some other patches to do with ignoring tests.

 -- Ximin Luo <infinity0@debian.org>  Sun, 12 Mar 2017 04:15:33 +0100

rustc (1.15.1+dfsg1-1~exp2) experimental; urgency=medium

  * Update armhf ignoretest patch.
  * Bootstrap armhf. (Closes: #809316, #834003)
  * Bootstrap ppc4el. (Closes: #839643)
  * Fix rust-lldb symlink. (Closes: #850639)

 -- Ximin Luo <infinity0@debian.org>  Thu, 02 Mar 2017 23:01:26 +0100

rustc (1.15.1+dfsg1-1~exp1) experimental; urgency=medium

  * New upstream release (won't probably be in stretch).
    see the 1.4 git branch for the follow up for stable
  * Call to the test renamed from check-notidy => check
  * d/p/u-destdir-support.diff: Apply upstream patch to support
    destdir in the make install (for rustbuild, in later versions)
  * Overrides the 'binary-or-shlib-defines-rpath' lintian warnings.
    We need them for now
  * Refresh of the patches

  [ Sven Joachim ]
  * Drop Pre-Depends on multiarch-support. (Closes: #856109)

  [ Erwan Prioul ]
  * Fix test and build failures for ppc64el. (Closes: #839643)

  [ Ximin Luo ]
  * Disable rustbuild for the time being (as it was in 1.14) and instead
    bootstrap two new arches, armhf and ppc64el.
  * Switch back to debhelper 9 to make backporting easier.
  * Switch Build-Depends on binutils-multiarch back to binutils, the former is
    no longer needed by the upstream tests.

  [ Matthias Klose ]
  * Compatibility fixes and improvements to help work better on Ubuntu.

 -- Sylvestre Ledru <sylvestre@debian.org>  Sun, 26 Feb 2017 21:12:27 +0100

rustc (1.14.0+dfsg1-3) unstable; urgency=medium

  * Fix mips64 Makefile patches.
  * Don't run arch-dep tests in a arch-indep build.

 -- Ximin Luo <infinity0@debian.org>  Wed, 04 Jan 2017 21:34:56 +0100

rustc (1.14.0+dfsg1-2) unstable; urgency=medium

  * Update README.Debian, the old one was way out of date.
  * Detect mips CPUs in ./configure and fill in mips Makefile rules.
  * Work around jemalloc-related problems in the upstream bootstrapping
    binaries for arm64, ppc64el, s390x.
  * Disable jemalloc on s390x - upstream already disable it for some other
    arches.
  * Disable jemalloc tests for arches where jemalloc is disabled.
  * We still expect the following failures:
    * arm64 should be fixed (i.e. no failures) compared to the previous upload.
    * armhf will FTBFS due to 'Illegal instruction' and this can only be fixed
      with the next stable rustc release.
    * mips mipsel mips64el ppc64 ppc64el s390x will FTBFS due to yet other
      test failures beyond the ones I fixed above; this upload is only to save
      me manual work in producing nice reports that exhibit these failures.

 -- Ximin Luo <infinity0@debian.org>  Thu, 29 Dec 2016 23:00:47 +0100

rustc (1.14.0+dfsg1-1) unstable; urgency=medium

  [ Sylvestre Ledru ]
  * New upstream release
  * Update debian/watch

  [ Ximin Luo ]
  * Try to bootstrap armhf ppc64 ppc64el s390x mips mipsel mips64el.
    (Closes: #809316, #834003, #839643)
  * Make rust-gdb and rust-lldb arch:all packages.
  * Switch to debhelper 10.

 -- Ximin Luo <infinity0@debian.org>  Sat, 24 Dec 2016 18:03:03 +0100

rustc (1.13.0+dfsg1-2) unstable; urgency=high

  * Skip macro-stepping test on arm64, until
    https://github.com/rust-lang/rust/issues/37225 is resolved.

 -- Luca Bruno <lucab@debian.org>  Sat, 26 Nov 2016 23:40:14 +0000

rustc (1.13.0+dfsg1-1) unstable; urgency=medium

  [ Sylvestre Ledru ]
  * New upstream release.

  [ Ximin Luo ]
  * Use Debian system jquery instead of upstream's embedded copy.

 -- Sylvestre Ledru <sylvestre@debian.org>  Fri, 11 Nov 2016 13:35:23 +0100

rustc (1.12.1+dfsg1-1) unstable; urgency=medium

  [ Sylvestre Ledru ]
  * New (minor) upstream release
  * Missing dependency from rust-lldb to python-lldb-3.8 (Closes: #841833)
  * Switch to llvm 3.9. (Closes: #841834)

  [ Ximin Luo ]
  * Dynamically apply rust-boot-1.12.1-from-1.12.0.diff.
    This allows us to bootstrap from either 1.11.0 or 1.12.0.
  * Bump LLVM Build-Depends version to get the backported patches for LLVM
    #30402 and #29163.
  * Install debugger_pretty_printers_common to rust-gdb and rust-lldb.
    (Closes: #841835)

 -- Ximin Luo <infinity0@debian.org>  Mon, 07 Nov 2016 14:15:14 +0100

rustc (1.12.0+dfsg1-2) unstable; urgency=medium

  * Ignore test run-make/no-duplicate-libs. Fails on i386
  * Ignore test run-pass-valgrind/down-with-thread-dtors.rs . Fails on arm64
  * I am not switching to llvm 3.9 now because a test freezes. The plan is
    to silent the warning breaking the build and upload 1.12.1 after

 -- Sylvestre Ledru <sylvestre@debian.org>  Wed, 05 Oct 2016 10:48:01 +0200

rustc (1.12.0+dfsg1-1) unstable; urgency=medium

  * new upstream release
    - Rebase of the patches and removal of deprecated patches

 -- Sylvestre Ledru <sylvestre@debian.org>  Thu, 29 Sep 2016 20:45:04 +0200

rustc (1.11.0+dfsg1-3) unstable; urgency=medium

  * Fix separate build-arch and build-indep builds.

 -- Ximin Luo <infinity0@debian.org>  Tue, 13 Sep 2016 12:30:41 +0200

rustc (1.11.0+dfsg1-2) unstable; urgency=medium

  * Fix rebuilding against the current version, by backporting a patch I wrote
    that was already applied upstream. Should fix the FTBFS that was observed
    by tests.reproducible-builds.org.
  * Ignore a failing stdcall test on arm64; should fix the FTBFS there.
  * Backport a doctest fix I wrote, already applied upstream.

 -- Ximin Luo <infinity0@debian.org>  Mon, 12 Sep 2016 17:40:12 +0200

rustc (1.11.0+dfsg1-1) unstable; urgency=medium

  * New upstream release
  * Add versioned binutils dependency. (Closes: #819475, #823540)

 -- Ximin Luo <infinity0@debian.org>  Wed, 07 Sep 2016 10:31:57 +0200

rustc (1.10.0+dfsg1-3) unstable; urgency=medium

  * Rebuild with LLVM 3.8, same as what upstream are using
  * Dynamically link against LLVM. (Closes: #832565)

 -- Ximin Luo <infinity0@debian.org>  Sat, 30 Jul 2016 22:36:41 +0200

rustc (1.10.0+dfsg1-2) unstable; urgency=medium

  * Tentatively support ARM architectures
  * Include upstream arm64,armel,armhf stage0 compilers (i.e. 1.9.0 stable)
    in a orig-dl tarball, like how we previously did for amd64,i386.

 -- Ximin Luo <infinity0@debian.org>  Fri, 22 Jul 2016 15:54:51 +0200

rustc (1.10.0+dfsg1-1) unstable; urgency=medium

  * New upstream release
  * Add myself to uploaders
  * Update our build process to bootstrap from the previous Debian rustc stable
    version by default. See README.Debian for other options.
  * Update to latest Standards-Version; no changes required.

 -- Ximin Luo <infinity0@debian.org>  Sun, 17 Jul 2016 03:40:49 +0200

rustc (1.9.0+dfsg1-1) unstable; urgency=medium

  * New upstream release (Closes: #825752)

 -- Sylvestre Ledru <sylvestre@debian.org>  Sun, 29 May 2016 17:57:38 +0200

rustc (1.8.0+dfsg1-1) unstable; urgency=medium

  * New upstream release

  [ Ximin Luo ]
  * Fix using XZ for the orig tarball: needs explicit --repack in debian/watch
  * Drop wno-error patch; applied upstream.

 -- Sylvestre Ledru <sylvestre@debian.org>  Fri, 15 Apr 2016 12:01:45 +0200

rustc (1.7.0+dfsg1-1) unstable; urgency=medium

  * New upstream release

 -- Sylvestre Ledru <sylvestre@debian.org>  Thu, 03 Mar 2016 22:41:24 +0100

rustc (1.6.0+dfsg1-3) unstable; urgency=medium

  * Apply upstream fix to silent a valgrind issue in the test suite
    (Closes: ##812825)
  * Add gcc & libc-dev as dependency of rustc to make sure it works
    out of the box

  [ Ximin Luo ]
  * Work around rust bug https://github.com/rust-lang/rust/issues/31529
  * Enable optional tests, and add verbosity/backtraces to tests
  * Use XZ instead of GZ compression (will apply to the next new upload)

 -- Sylvestre Ledru <sylvestre@debian.org>  Tue, 02 Feb 2016 15:08:11 +0100

rustc (1.6.0+dfsg1-2) unstable; urgency=medium

  * mk/rt.mk: Modify upstream code to append -Wno-error rather than trying
    to remove the string "-Werror".  (Closes: #812448)
  * Disable new gcc-6 "-Wmisleading-indentation" warning, which triggers
    (incorrectly) on src/rt/miniz.c.  (Closes: #811573)
  * Guard arch-dependent dh_install commands appropriately, fixing
    arch-indep-only builds.  (Closes: #809124)

 -- Angus Lees <gus@debian.org>  Tue, 26 Jan 2016 05:40:14 +1100

rustc (1.6.0+dfsg1-1) unstable; urgency=medium

  * new upstream release

  [ Ximin Luo ]
  * Use secure links for Vcs-* fields.

 -- Sylvestre Ledru <sylvestre@debian.org>  Fri, 22 Jan 2016 10:56:08 +0100

rustc (1.5.0+dfsg1-1) unstable; urgency=medium

  * New upstream release
    - We believe that we should let rust transit to testing
      (Closes: #786836)
  * Move away from hash to the same rust naming schema

 -- Sylvestre Ledru <sylvestre@debian.org>  Thu, 10 Dec 2015 17:23:32 +0100

rustc (1.4.0+dfsg1-1) unstable; urgency=medium

  * New upstream release
    198068b3 => 1bf6e69c
  * Update the download url in debian/watch

 -- Sylvestre Ledru <sylvestre@debian.org>  Fri, 30 Oct 2015 09:36:02 +0100

rustc (1.3.0+dfsg1-1) unstable; urgency=medium

  * New upstream release
    62abc69f => 198068b3
  * jquery updated from 2.1.0 to 2.1.4

  [ Ximin Luo ]
  * Use LLVM 3.7 as upstream does, now that it's released. (Closes: #797626)
  * Fix debian/copyright syntax mistakes.
  * Don't Replace/Break previous versions of libstd-rust-*
  * Check that the libstd-rust-* name in d/control matches upstream.
  * Several other minor build tweaks.

 -- Sylvestre Ledru <sylvestre@debian.org>  Sat, 19 Sep 2015 14:39:35 +0200

rustc (1.2.0+dfsg1-1) unstable; urgency=medium

  * New upstream release
    libstd-rust-7d23ff90 => libstd-rust-62abc69f
  * Add llvm-3.6-tools to the build dep as it is
    now needed for tests
  * Fix the Vcs-Browser value

 -- Sylvestre Ledru <sylvestre@debian.org>  Sat, 08 Aug 2015 23:13:44 +0200

rustc (1.1.0+dfsg1-3) unstable; urgency=medium

  * rust-{gdb,lldb} now Replaces pre-split rustc package.
    Closes: #793433.
  * Several minor lintian cleanups.

 -- Angus Lees <gus@debian.org>  Fri, 24 Jul 2015 17:47:48 +1000

rustc (1.1.0+dfsg1-2) unstable; urgency=medium

  [ Angus Lees ]
  * Replace remote Rust logo with local file in HTML docs.
  * Symlink rust-{gdb,lldb}.1 to {gdb,lldb}.1 manpages.
    Note that gdb.1 requires the gdb-doc package, and that lldb.1 doesn't
    exist yet (see #792908).
  * Restore "Architecture: amd64 i386" filter, mistakenly removed in
    previous version.  Unfortunately the toolchain bootstrap isn't ready
    to support all Debian archs yet.  Closes: #793147.

 -- Angus Lees <gus@debian.org>  Wed, 22 Jul 2015 09:51:08 +1000

rustc (1.1.0+dfsg1-1) unstable; urgency=low

  [ Angus Lees ]
  * Set SONAME when building dylibs
  * Split out libstd-rust, libstd-rust-dev, rust-gdb, rust-lldb from rustc
    - libs are now installed into multiarch-friendly locations
    - rpath is no longer required to use dylibs (but talk to Debian Rust
      maintainers before building a package that depends on the dylibs)
  * Install /usr/share/rustc/architecture.mk, which declares Rust arch
    triples for Debian archs and is intended to help future Rust packaging
    efforts.  Warning: it may not be complete/accurate yet.
  * New upstream release (1.1)

 -- Angus Lees <gus@debian.org>  Thu, 16 Jul 2015 14:23:47 +1000

rustc (1.0.0+dfsg1-1) unstable; urgency=medium

  [ Angus Lees ]
  * New upstream release (1.0!)

  [ Sylvestre Ledru ]
  * Fix the watch file
  * Update of the repack to remove llvm sources

 -- Sylvestre Ledru <sylvestre@debian.org>  Sat, 16 May 2015 08:24:32 +1000

rustc (1.0.0~beta.4-1~exp1) experimental; urgency=low

  [ Angus Lees ]
  * New upstream release (beta 3)
    - Drop manpage patch - now included upstream
  * Replace duplicated compile-time dylibs with symlinks to run-time libs
    (reduces installed size by ~68MB)

  [ Sylvestre Ledru ]
  * New upstream release (beta 4)
  * Replace two more occurrences of jquery by the package
  * Repack upstream to remove an LLVM file with a non-DFSG license

 -- Sylvestre Ledru <sylvestre@debian.org>  Wed, 06 May 2015 11:14:30 +0200

rustc (1.0.0~alpha.2-1~exp1) experimental; urgency=low

  [ Angus Lees ]
  * Patch upstream manpages to address minor troff issues
  * Make 'debian/rules clean' also clean LLVM source
  * Rename primary 'rust' binary package to 'rustc'
  * Fix potential FTBFS: rust-doc requires texlive-fonts-recommended (for
    pzdr.tfm)
  * Build against system LLVM

  [ Sylvestre Ledru ]
  * New testing release
  * Renaming of the source package
  * Set a minimal version for dpkg-dev and debhelper (for profiles)
  * For now, disable build profiles as they are not supported in Debian
  * Introduce some changes by Angus Lees
    - Introduction of build stages
    - Disable the parallel execution of tests
    - Improving of the parallel syntax
    - Use override_dh_auto_build-arch
    - Use override_dh_auto_build-indep
    - Better declarations of the doc
    - Update of the description
    - Watch file updated (with key check)

  [ Luca Bruno ]
  * rules: respect 'nocheck' DEB_BUILD_OPTIONS

 -- Sylvestre Ledru <sylvestre@debian.org>  Sat, 07 Mar 2015 09:25:47 +0100

rust (1.0.0~alpha-0~exp1) experimental; urgency=low

  * Initial package (Closes: #689207)
    Work done by Luca Bruno, Jordan Justen and Sylvestre Ledru

 -- Sylvestre Ledru <sylvestre@debian.org>  Fri, 23 Jan 2015 15:47:37 +0100<|MERGE_RESOLUTION|>--- conflicted
+++ resolved
@@ -1,13 +1,12 @@
-<<<<<<< HEAD
-rustc (1.31.0+dfsg1-2+rpi1) buster-staging; urgency=medium
+rustc (1.32.0+dfsg1-1+rpi1) buster-staging; urgency=medium
 
   [changes brought forward from 1.15.1+dfsg1-1~exp3+rpi1 by Peter Michael Green <plugwash@raspbian.org> at Wed, 15 Mar 2017 10:16:18 +0000]
   * Build for armv6.
   [changes introduced in 1.18.0+dfsg1-4+rpi1 by Peter Michael Green]
   * Disable testsuite.
 
- -- Raspbian forward porter <root@raspbian.org>  Fri, 28 Dec 2018 07:41:25 +0000
-=======
+ -- Raspbian forward porter <root@raspbian.org>  Mon, 04 Feb 2019 05:20:52 +0000
+
 rustc (1.32.0+dfsg1-1) unstable; urgency=medium
 
   * New upstream release.
@@ -27,7 +26,6 @@
   * Drop obsolete d-sparc64-dont-pack-spans.patch
 
  -- Ximin Luo <infinity0@debian.org>  Sun, 16 Dec 2018 13:48:25 -0800
->>>>>>> ae06deb1
 
 rustc (1.31.0+dfsg1-2) unstable; urgency=medium
 
