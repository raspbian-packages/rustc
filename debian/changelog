--- conflicted
+++ resolved
@@ -1,5 +1,4 @@
-<<<<<<< HEAD
-rustc (1.22.1+dfsg1-2+rpi1) buster-staging; urgency=medium
+rustc (1.23.0+dfsg1-1+rpi1) buster-staging; urgency=medium
 
   [changes brought forward from 1.15.1+dfsg1-1~exp3+rpi1 by Peter Michael Green <plugwash@raspbian.org> at Wed, 15 Mar 2017 10:16:18 +0000]
   * Fix clean target.
@@ -7,8 +6,8 @@
   [changes introduced in 1.18.0+dfsg1-4+rpi1 by Peter Michael Green]
   * Disable testsuite.
 
- -- Raspbian forward porter <root@raspbian.org>  Sun, 07 Jan 2018 18:13:16 +0000
-=======
+ -- Raspbian forward porter <root@raspbian.org>  Tue, 13 Mar 2018 02:30:48 +0000
+
 rustc (1.23.0+dfsg1-1) unstable; urgency=medium
 
   * Upload to unstable.
@@ -21,7 +20,6 @@
   * Update to latest Standards-Version; no changes required.
 
  -- Ximin Luo <infinity0@debian.org>  Sun, 14 Jan 2018 00:08:17 +0100
->>>>>>> c0691f3d
 
 rustc (1.22.1+dfsg1-2) unstable; urgency=medium
 
