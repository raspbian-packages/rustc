--- conflicted
+++ resolved
@@ -1,22 +1,4 @@
-<<<<<<< HEAD
-rustc (1.24.1+dfsg1-1~deb9u2) stretch; urgency=medium
-
-  * Add Build-Depends on rustc [!amd64] to prevent buildds from attempting
-    further builds, further supported architectures need to be cross-compiled
-    (Closes: #903118)
-
- -- Moritz Mühlenhoff <jmm@debian.org>  Sun, 08 Jul 2018 21:39:35 +0200
-
-rustc (1.24.1+dfsg1-1~deb9u1) stretch; urgency=medium
-
-  * Build for stretch to be used by Firefox ESR60
-  * Enable stage0 build
-  * Disable -doc package, requires packages not found in stretch and
-    docs are available online anyway
-
- -- Moritz Mühlenhoff <jmm@debian.org>  Sun, 01 Jul 2018 13:42:52 +0200
-=======
-rustc (1.24.1+dfsg1-1+rpi1) buster-staging; urgency=medium
+rustc (1.24.1+dfsg1-1~deb9u2+rpi1) stretch-staging; urgency=medium
 
   [changes brought forward from 1.15.1+dfsg1-1~exp3+rpi1 by Peter Michael Green <plugwash@raspbian.org> at Wed, 15 Mar 2017 10:16:18 +0000]
   * Build for armv6.
@@ -25,8 +7,24 @@
   [changes introduced in 1.24.1+dfsg1-1+rpi1 by Peter Michael Green]
   * Remove -march=native from src/binaryen/CMakeLists.txt
 
- -- Peter Michael Green <plugwash@raspbian.org>  Fri, 16 Mar 2018 00:05:34 +0000
->>>>>>> 4371bd72
+ -- Peter Michael Green <plugwash@raspbian.org>  Thu, 16 Aug 2018 12:03:30 +0000
+
+rustc (1.24.1+dfsg1-1~deb9u2) stretch; urgency=medium
+
+  * Add Build-Depends on rustc [!amd64] to prevent buildds from attempting
+    further builds, further supported architectures need to be cross-compiled
+    (Closes: #903118)
+
+ -- Moritz Mühlenhoff <jmm@debian.org>  Sun, 08 Jul 2018 21:39:35 +0200
+
+rustc (1.24.1+dfsg1-1~deb9u1) stretch; urgency=medium
+
+  * Build for stretch to be used by Firefox ESR60
+  * Enable stage0 build
+  * Disable -doc package, requires packages not found in stretch and
+    docs are available online anyway
+
+ -- Moritz Mühlenhoff <jmm@debian.org>  Sun, 01 Jul 2018 13:42:52 +0200
 
 rustc (1.24.1+dfsg1-1) unstable; urgency=medium
 
