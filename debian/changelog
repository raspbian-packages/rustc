<<<<<<< HEAD
rustc (1.25.0+dfsg1-2+rpi1) buster-staging; urgency=medium

  [changes brought forward from 1.15.1+dfsg1-1~exp3+rpi1 by Peter Michael Green <plugwash@raspbian.org> at Wed, 15 Mar 2017 10:16:18 +0000]
  * Build for armv6.
  [changes introduced in 1.18.0+dfsg1-4+rpi1 by Peter Michael Green]
  * Disable testsuite.
  [changes introduced in 1.24.1+dfsg1-1+rpi1 by Peter Michael Green]
  * Remove -march=native from src/binaryen/CMakeLists.txt

 -- Raspbian forward porter <root@raspbian.org>  Wed, 20 Jun 2018 22:12:21 +0000
=======
rustc (1.26.1+dfsg1-3) unstable; urgency=medium

  * Fix build-dep version range to build against myself.

 -- Ximin Luo <infinity0@debian.org>  Thu, 31 May 2018 09:25:17 -0700

rustc (1.26.1+dfsg1-2) unstable; urgency=medium

  * Also ignore test_loading_cosine on ppc64el.

 -- Ximin Luo <infinity0@debian.org>  Wed, 30 May 2018 20:58:46 -0700

rustc (1.26.1+dfsg1-1) unstable; urgency=medium

  * New upstream release.

 -- Ximin Luo <infinity0@debian.org>  Wed, 30 May 2018 08:18:04 -0700

rustc (1.26.0+dfsg1-1~exp4) experimental; urgency=medium

  * Try alternative patch to ignore x86 stdsimd tests suggested by upstream.
  * Bump up allowed-test-failures to 8 to account for the fact that we're now
    double-counting some failures.

 -- Ximin Luo <infinity0@debian.org>  Tue, 29 May 2018 20:36:56 -0700

rustc (1.26.0+dfsg1-1~exp3) experimental; urgency=medium

  * Ignore some irrelevant tests on ppc64 and non-x86 platforms.

 -- Ximin Luo <infinity0@debian.org>  Tue, 29 May 2018 09:32:38 -0700

rustc (1.26.0+dfsg1-1~exp2) experimental; urgency=medium

  * Add Breaks+Replaces for older libstd-rust-dev with codegen-backends.
    (Closes: #899180)
  * Backport some test and packaging fixes from Ubuntu.

 -- Ximin Luo <infinity0@debian.org>  Tue, 22 May 2018 22:00:53 -0700

rustc (1.26.0+dfsg1-1~exp1) experimental; urgency=medium

  * New upstream release.
  * Update to latest Standards-Version; no changes required.
  * Update doc-base files. (Closes: #876831)

 -- Ximin Luo <infinity0@debian.org>  Sun, 20 May 2018 03:11:45 -0700
>>>>>>> 848b4519

rustc (1.25.0+dfsg1-2) unstable; urgency=medium

  * Add patches for LLVM's compiler-rt to fix bugs on sparc64 and mips64.
    (Closes: #898982)
  * Install codegen-backends into rustc rather than libstd-rust-dev.
    (Closes: #899087)

 -- Ximin Luo <infinity0@debian.org>  Sat, 19 May 2018 13:10:33 -0700

rustc (1.25.0+dfsg1-1) unstable; urgency=medium

  * Upload to unstable.
  * Allow up to 15 test failures on s390x.
  * Set CARGO_INCREMENTAL=0 on sparc64.

 -- Ximin Luo <infinity0@debian.org>  Fri, 18 May 2018 01:11:15 -0700

rustc (1.25.0+dfsg1-1~exp2) experimental; urgency=medium

  * Install missing codegen-backends.

 -- Ximin Luo <infinity0@debian.org>  Fri, 06 Apr 2018 14:05:36 -0700

rustc (1.25.0+dfsg1-1~exp1) experimental; urgency=medium

  * New upstream release.
  * Update to LLVM 6.0.

 -- Ximin Luo <infinity0@debian.org>  Sun, 01 Apr 2018 15:59:47 +0200

rustc (1.24.1+dfsg1-1) unstable; urgency=medium

  * Upload to unstable.
  * Raise allowed-test-failures to 160 on some non-release arches: powerpc,
    powerpcspe, sparc64, x32.

 -- Ximin Luo <infinity0@debian.org>  Wed, 07 Mar 2018 20:07:27 +0100

rustc (1.24.1+dfsg1-1~exp2) experimental; urgency=medium

  * Steal some patches from Fedora to fix some test failures.
  * Update debian/patches/u-make-tests-work-without-rpath.patch to try to fix
    some more test failures.

 -- Ximin Luo <infinity0@debian.org>  Mon, 05 Mar 2018 16:25:26 +0100

rustc (1.24.1+dfsg1-1~exp1) experimental; urgency=medium

  * More sparc64 CABI fixes. (Closes: #888757)
  * New upstream release.
  * Note that s390x baseline was updated in the meantime. (Closes: #851150)
  * Include Debian-specific patch to disable kernel helpers on armel.
    (Closes: #891902)
  * Include missing build-dependencies for pkg.rustc.dlstage0 build profile.
    (Closes: #891022)
  * Add architecture.mk mapping for armel => armv5te-unknown-linux-gnueabi.
    (Closes: #891913)
  * Enable debuginfo-only-std on armel as well. (Closes: #891961)
  * Backport upstream patch to support powerpcspe. (Closes: #891542)
  * Disable full-bootstrap again to work around upstream #48319.

 -- Ximin Luo <infinity0@debian.org>  Sat, 03 Mar 2018 14:23:29 +0100

rustc (1.23.0+dfsg1-1) unstable; urgency=medium

  * Upload to unstable.

 -- Ximin Luo <infinity0@debian.org>  Fri, 19 Jan 2018 11:49:31 +0100

rustc (1.23.0+dfsg1-1~exp1) experimental; urgency=medium

  * New upstream release.
  * Update to latest Standards-Version; no changes required.

 -- Ximin Luo <infinity0@debian.org>  Sun, 14 Jan 2018 00:08:17 +0100

rustc (1.22.1+dfsg1-2) unstable; urgency=medium

  * Fix B-D rustc version so this package can be built using itself.

 -- Ximin Luo <infinity0@debian.org>  Mon, 01 Jan 2018 14:27:19 +0100

rustc (1.22.1+dfsg1-1) unstable; urgency=medium

  [ Ximin Luo ]
  * Remove unimportant files that autoload remote resources from rust-src.
  * Fix more symlinks in rust-doc.
  * On armhf, only generate debuginfo for libstd and not the compiler itself.
    This works around buildds running out of memory, see upstream #45854.
  * Update to latest Standards-Version; no changes required.

  [ Chris Coulson ]
  * Fix some test failures that occur because we build rust without an rpath.

 -- Ximin Luo <infinity0@debian.org>  Mon, 18 Dec 2017 19:46:25 +0100

rustc (1.22.1+dfsg1-1~exp1) experimental; urgency=medium

  * New upstream release.
  * Fix symlink target. (Closes: #877276)

 -- Ximin Luo <infinity0@debian.org>  Sat, 25 Nov 2017 22:29:12 +0100

rustc (1.21.0+dfsg1-3) unstable; urgency=medium

  * Add/fix detection for sparc64, thanks to John Paul Adrian Glaubitz.
  * Workaround FTBFS when building docs. (Closes: #880262)

 -- Ximin Luo <infinity0@debian.org>  Mon, 06 Nov 2017 10:03:32 +0100

rustc (1.21.0+dfsg1-2) unstable; urgency=medium

  * Upload to unstable.
  * Fix bootstrapping using 1.21.0, which is more strict about redundant &mut
    previously used in u-output-failed-commands.patch.
  * Only allow up to 5 test failures.

 -- Ximin Luo <infinity0@debian.org>  Wed, 25 Oct 2017 20:27:30 +0200

rustc (1.21.0+dfsg1-1) experimental; urgency=medium

  * New upstream release.
  * Fix the "install" target for cross-compilations; cross-compiling with
    sbuild --host=$foreign-arch should work again.
  * Update to latest Standards-Version; changes:
    - Priority changed to optional from extra.

 -- Ximin Luo <infinity0@debian.org>  Tue, 17 Oct 2017 00:42:54 +0200

rustc (1.20.0+dfsg1-3) unstable; urgency=medium

  * Disable jemalloc to fix FTBFS with 1.21 on armhf.

 -- Ximin Luo <infinity0@debian.org>  Wed, 25 Oct 2017 12:01:19 +0200

rustc (1.20.0+dfsg1-2) unstable; urgency=medium

  * Update changelog entry for 1.20.0+dfsg1-1 to reflect that it was actually
    and accidentally uploaded to unstable. No harm, no foul.
  * We are no longer failing the build when tests fail, see NEWS or
    README.Debian for details.
  * Bump LLVM requirement to fix some failing tests.

 -- Ximin Luo <infinity0@debian.org>  Sat, 21 Oct 2017 14:20:17 +0200

rustc (1.20.0+dfsg1-1) unstable; urgency=medium

  * New upstream release.

 -- Ximin Luo <infinity0@debian.org>  Sun, 15 Oct 2017 23:30:35 +0200

rustc (1.19.0+dfsg3-4) unstable; urgency=medium

  * Bump LLVM requirement to pull in a fix for a FTBFS on ppc64el.

 -- Ximin Luo <infinity0@debian.org>  Sun, 15 Oct 2017 21:31:03 +0200

rustc (1.19.0+dfsg3-3) unstable; urgency=medium

  * Fix a trailing whitespace for tidy.

 -- Ximin Luo <infinity0@debian.org>  Tue, 19 Sep 2017 16:09:41 +0200

rustc (1.19.0+dfsg3-2) unstable; urgency=medium

  * Upload to unstable.
  * Add a patch to print extra information when tests fail.

 -- Ximin Luo <infinity0@debian.org>  Tue, 19 Sep 2017 12:32:03 +0200

rustc (1.19.0+dfsg3-1) experimental; urgency=medium

  * New upstream release.
  * Upgrade to LLVM 4.0. (Closes: #873421)
  * rust-src: install Debian patches as well

 -- Ximin Luo <infinity0@debian.org>  Fri, 15 Sep 2017 04:02:09 +0200

rustc (1.18.0+dfsg1-4) unstable; urgency=medium

  * Support gperf 3.1. (Closes: #869610)

 -- Ximin Luo <infinity0@debian.org>  Tue, 25 Jul 2017 23:19:47 +0200

rustc (1.18.0+dfsg1-3) unstable; urgency=medium

  * Upload to unstable.
  * Disable failing run-make test on armhf.

 -- Ximin Luo <infinity0@debian.org>  Sat, 22 Jul 2017 20:30:25 +0200

rustc (1.18.0+dfsg1-2) experimental; urgency=medium

  * Update to latest Standards-Version; no changes required.
  * Change rustc to Multi-Arch: allowed and update Build-Depends with :native
    annotations. Multi-Arch: foreign is typically for arch-indep packages that
    might need to satisfy dependency chains of different architectures. Also
    update instructions on cross-compiling to match this newer situation.
  * Build debugging symbols for non-libstd parts of rustc.

 -- Ximin Luo <infinity0@debian.org>  Mon, 17 Jul 2017 23:04:03 +0200

rustc (1.18.0+dfsg1-1) experimental; urgency=medium

  * New upstream release.

 -- Ximin Luo <infinity0@debian.org>  Tue, 27 Jun 2017 12:51:22 +0200

rustc (1.17.0+dfsg2-8) unstable; urgency=medium

  * Workaround for linux #865549, fix FTBFS on ppc64el.

 -- Ximin Luo <infinity0@debian.org>  Mon, 17 Jul 2017 13:41:59 +0200

rustc (1.17.0+dfsg2-7) unstable; urgency=medium

  * Show exception traceback in bootstrap.py to examine ppc64el build failure.

 -- Ximin Luo <infinity0@debian.org>  Wed, 21 Jun 2017 10:46:27 +0200

rustc (1.17.0+dfsg2-6) unstable; urgency=medium

  * Upload to unstable.

 -- Ximin Luo <infinity0@debian.org>  Wed, 21 Jun 2017 00:24:22 +0200

rustc (1.17.0+dfsg2-5) experimental; urgency=medium

  * More work-arounds for armhf test failures.

 -- Ximin Luo <infinity0@debian.org>  Fri, 16 Jun 2017 13:27:45 +0200

rustc (1.17.0+dfsg2-4) experimental; urgency=medium

  * Fix arch-indep and arch-dep tests.
  * Bump the LLVM requirement to fix FTBFS on armhf.

 -- Ximin Luo <infinity0@debian.org>  Wed, 14 Jun 2017 21:37:16 +0200

rustc (1.17.0+dfsg2-3) experimental; urgency=medium

  * Try to force the real gdb package. Some resolvers like aspcud will select
    gdb-minimal under some circumstances, but this causes the debuginfo-gdb
    tests to break.

 -- Ximin Luo <infinity0@debian.org>  Wed, 14 Jun 2017 00:48:37 +0200

rustc (1.17.0+dfsg2-2) experimental; urgency=medium

  * Support and document cross-compiling of rustc itself.
  * Document cross-compiling other rust packages such as cargo.
  * Work around upstream #39015 by disabling those tests rather than by
    disabling optimisation, which causes FTBFS on 1.17.0 ppc64el. See
    upstream #42476 and #42532 for details.

 -- Ximin Luo <infinity0@debian.org>  Tue, 13 Jun 2017 21:13:31 +0200

rustc (1.17.0+dfsg2-1) experimental; urgency=medium

  [ Sylvestre Ledru ]
  * New upstream release

  [ Ximin Luo ]
  * Adapt packaging for rustbuild, the new upstream cargo-based build system.

  [ Matthijs van Otterdijk ]
  * Add a binary package, rust-src. (Closes: #846177)
  * Link to local Debian web resources in the docs, instead of remote ones.

 -- Ximin Luo <infinity0@debian.org>  Tue, 16 May 2017 18:00:53 +0200

rustc (1.16.0+dfsg1-1) unstable; urgency=medium

  * Upload to unstable so we have something to build 1.17 with.
  * Update u-ignoretest-powerpc.patch for 1.16.

 -- Ximin Luo <infinity0@debian.org>  Wed, 19 Apr 2017 22:47:18 +0200

rustc (1.16.0+dfsg1-1~exp2) experimental; urgency=medium

  * Don't ignore test failures on Debian unstable.
  * Re-fix ignoring armhf test, accidentally reverted in previous version.
  * Try to fix buildd failure by swapping B-D alternatives.

 -- Ximin Luo <infinity0@debian.org>  Sun, 16 Apr 2017 15:05:47 +0200

rustc (1.16.0+dfsg1-1~exp1) experimental; urgency=medium

  * New upstream release
  * u-ignoretest-jemalloc.patch removed (applied upstream)

  [ Matthias Klose ]
  * Bootstrap using the rustc version in the archive, on all architectures.
  * Work around a GCC 4.8 ICE on AArch64.
  * Use alternative build dependencies on cmake3 and binutils-2.26 for
    builds on 14.04 LTS (trusty).
  * debian/make_orig*dl_tarball.sh: Include all Ubuntu architectures.
  * debian/rules: Ignore test results for now.

 -- Sylvestre Ledru <sylvestre@debian.org>  Thu, 13 Apr 2017 15:24:03 +0200

rustc (1.15.1+dfsg1-1) unstable; urgency=medium

  * Upload to unstable so we have something to build 1.16 with.
  * Try to fix ignoring atomic-lock-free tests on armhf.

 -- Ximin Luo <infinity0@debian.org>  Wed, 22 Mar 2017 00:13:27 +0100

rustc (1.15.1+dfsg1-1~exp3) experimental; urgency=medium

  * Ignore atomic-lock-free tests on armhf.
  * Update ignoretest-armhf_03.patch for newer 1.15.1 behaviour.
  * Tidy up some other patches to do with ignoring tests.

 -- Ximin Luo <infinity0@debian.org>  Sun, 12 Mar 2017 04:15:33 +0100

rustc (1.15.1+dfsg1-1~exp2) experimental; urgency=medium

  * Update armhf ignoretest patch.
  * Bootstrap armhf. (Closes: #809316, #834003)
  * Bootstrap ppc4el. (Closes: #839643)
  * Fix rust-lldb symlink. (Closes: #850639)

 -- Ximin Luo <infinity0@debian.org>  Thu, 02 Mar 2017 23:01:26 +0100

rustc (1.15.1+dfsg1-1~exp1) experimental; urgency=medium

  * New upstream release (won't probably be in stretch).
    see the 1.4 git branch for the follow up for stable
  * Call to the test renamed from check-notidy => check
  * d/p/u-destdir-support.diff: Apply upstream patch to support
    destdir in the make install (for rustbuild, in later versions)
  * Overrides the 'binary-or-shlib-defines-rpath' lintian warnings.
    We need them for now
  * Refresh of the patches

  [ Sven Joachim ]
  * Drop Pre-Depends on multiarch-support. (Closes: #856109)

  [ Erwan Prioul ]
  * Fix test and build failures for ppc64el. (Closes: #839643)

  [ Ximin Luo ]
  * Disable rustbuild for the time being (as it was in 1.14) and instead
    bootstrap two new arches, armhf and ppc64el.
  * Switch back to debhelper 9 to make backporting easier.
  * Switch Build-Depends on binutils-multiarch back to binutils, the former is
    no longer needed by the upstream tests.

  [ Matthias Klose ]
  * Compatibility fixes and improvements to help work better on Ubuntu.

 -- Sylvestre Ledru <sylvestre@debian.org>  Sun, 26 Feb 2017 21:12:27 +0100

rustc (1.14.0+dfsg1-3) unstable; urgency=medium

  * Fix mips64 Makefile patches.
  * Don't run arch-dep tests in a arch-indep build.

 -- Ximin Luo <infinity0@debian.org>  Wed, 04 Jan 2017 21:34:56 +0100

rustc (1.14.0+dfsg1-2) unstable; urgency=medium

  * Update README.Debian, the old one was way out of date.
  * Detect mips CPUs in ./configure and fill in mips Makefile rules.
  * Work around jemalloc-related problems in the upstream bootstrapping
    binaries for arm64, ppc64el, s390x.
  * Disable jemalloc on s390x - upstream already disable it for some other
    arches.
  * Disable jemalloc tests for arches where jemalloc is disabled.
  * We still expect the following failures:
    * arm64 should be fixed (i.e. no failures) compared to the previous upload.
    * armhf will FTBFS due to 'Illegal instruction' and this can only be fixed
      with the next stable rustc release.
    * mips mipsel mips64el ppc64 ppc64el s390x will FTBFS due to yet other
      test failures beyond the ones I fixed above; this upload is only to save
      me manual work in producing nice reports that exhibit these failures.

 -- Ximin Luo <infinity0@debian.org>  Thu, 29 Dec 2016 23:00:47 +0100

rustc (1.14.0+dfsg1-1) unstable; urgency=medium

  [ Sylvestre Ledru ]
  * New upstream release
  * Update debian/watch

  [ Ximin Luo ]
  * Try to bootstrap armhf ppc64 ppc64el s390x mips mipsel mips64el.
    (Closes: #809316, #834003, #839643)
  * Make rust-gdb and rust-lldb arch:all packages.
  * Switch to debhelper 10.

 -- Ximin Luo <infinity0@debian.org>  Sat, 24 Dec 2016 18:03:03 +0100

rustc (1.13.0+dfsg1-2) unstable; urgency=high

  * Skip macro-stepping test on arm64, until
    https://github.com/rust-lang/rust/issues/37225 is resolved.

 -- Luca Bruno <lucab@debian.org>  Sat, 26 Nov 2016 23:40:14 +0000

rustc (1.13.0+dfsg1-1) unstable; urgency=medium

  [ Sylvestre Ledru ]
  * New upstream release.

  [ Ximin Luo ]
  * Use Debian system jquery instead of upstream's embedded copy.

 -- Sylvestre Ledru <sylvestre@debian.org>  Fri, 11 Nov 2016 13:35:23 +0100

rustc (1.12.1+dfsg1-1) unstable; urgency=medium

  [ Sylvestre Ledru ]
  * New (minor) upstream release
  * Missing dependency from rust-lldb to python-lldb-3.8 (Closes: #841833)
  * Switch to llvm 3.9. (Closes: #841834)

  [ Ximin Luo ]
  * Dynamically apply rust-boot-1.12.1-from-1.12.0.diff.
    This allows us to bootstrap from either 1.11.0 or 1.12.0.
  * Bump LLVM Build-Depends version to get the backported patches for LLVM
    #30402 and #29163.
  * Install debugger_pretty_printers_common to rust-gdb and rust-lldb.
    (Closes: #841835)

 -- Ximin Luo <infinity0@debian.org>  Mon, 07 Nov 2016 14:15:14 +0100

rustc (1.12.0+dfsg1-2) unstable; urgency=medium

  * Ignore test run-make/no-duplicate-libs. Fails on i386
  * Ignore test run-pass-valgrind/down-with-thread-dtors.rs . Fails on arm64
  * I am not switching to llvm 3.9 now because a test freezes. The plan is
    to silent the warning breaking the build and upload 1.12.1 after

 -- Sylvestre Ledru <sylvestre@debian.org>  Wed, 05 Oct 2016 10:48:01 +0200

rustc (1.12.0+dfsg1-1) unstable; urgency=medium

  * new upstream release
    - Rebase of the patches and removal of deprecated patches

 -- Sylvestre Ledru <sylvestre@debian.org>  Thu, 29 Sep 2016 20:45:04 +0200

rustc (1.11.0+dfsg1-3) unstable; urgency=medium

  * Fix separate build-arch and build-indep builds.

 -- Ximin Luo <infinity0@debian.org>  Tue, 13 Sep 2016 12:30:41 +0200

rustc (1.11.0+dfsg1-2) unstable; urgency=medium

  * Fix rebuilding against the current version, by backporting a patch I wrote
    that was already applied upstream. Should fix the FTBFS that was observed
    by tests.reproducible-builds.org.
  * Ignore a failing stdcall test on arm64; should fix the FTBFS there.
  * Backport a doctest fix I wrote, already applied upstream.

 -- Ximin Luo <infinity0@debian.org>  Mon, 12 Sep 2016 17:40:12 +0200

rustc (1.11.0+dfsg1-1) unstable; urgency=medium

  * New upstream release
  * Add versioned binutils dependency. (Closes: #819475, #823540)

 -- Ximin Luo <infinity0@debian.org>  Wed, 07 Sep 2016 10:31:57 +0200

rustc (1.10.0+dfsg1-3) unstable; urgency=medium

  * Rebuild with LLVM 3.8, same as what upstream are using
  * Dynamically link against LLVM. (Closes: #832565)

 -- Ximin Luo <infinity0@debian.org>  Sat, 30 Jul 2016 22:36:41 +0200

rustc (1.10.0+dfsg1-2) unstable; urgency=medium

  * Tentatively support ARM architectures
  * Include upstream arm64,armel,armhf stage0 compilers (i.e. 1.9.0 stable)
    in a orig-dl tarball, like how we previously did for amd64,i386.

 -- Ximin Luo <infinity0@debian.org>  Fri, 22 Jul 2016 15:54:51 +0200

rustc (1.10.0+dfsg1-1) unstable; urgency=medium

  * New upstream release
  * Add myself to uploaders
  * Update our build process to bootstrap from the previous Debian rustc stable
    version by default. See README.Debian for other options.
  * Update to latest Standards-Version; no changes required.

 -- Ximin Luo <infinity0@debian.org>  Sun, 17 Jul 2016 03:40:49 +0200

rustc (1.9.0+dfsg1-1) unstable; urgency=medium

  * New upstream release (Closes: #825752)

 -- Sylvestre Ledru <sylvestre@debian.org>  Sun, 29 May 2016 17:57:38 +0200

rustc (1.8.0+dfsg1-1) unstable; urgency=medium

  * New upstream release

  [ Ximin Luo ]
  * Fix using XZ for the orig tarball: needs explicit --repack in debian/watch
  * Drop wno-error patch; applied upstream.

 -- Sylvestre Ledru <sylvestre@debian.org>  Fri, 15 Apr 2016 12:01:45 +0200

rustc (1.7.0+dfsg1-1) unstable; urgency=medium

  * New upstream release

 -- Sylvestre Ledru <sylvestre@debian.org>  Thu, 03 Mar 2016 22:41:24 +0100

rustc (1.6.0+dfsg1-3) unstable; urgency=medium

  * Apply upstream fix to silent a valgrind issue in the test suite
    (Closes: ##812825)
  * Add gcc & libc-dev as dependency of rustc to make sure it works
    out of the box

  [ Ximin Luo ]
  * Work around rust bug https://github.com/rust-lang/rust/issues/31529
  * Enable optional tests, and add verbosity/backtraces to tests
  * Use XZ instead of GZ compression (will apply to the next new upload)

 -- Sylvestre Ledru <sylvestre@debian.org>  Tue, 02 Feb 2016 15:08:11 +0100

rustc (1.6.0+dfsg1-2) unstable; urgency=medium

  * mk/rt.mk: Modify upstream code to append -Wno-error rather than trying
    to remove the string "-Werror".  (Closes: #812448)
  * Disable new gcc-6 "-Wmisleading-indentation" warning, which triggers
    (incorrectly) on src/rt/miniz.c.  (Closes: #811573)
  * Guard arch-dependent dh_install commands appropriately, fixing
    arch-indep-only builds.  (Closes: #809124)

 -- Angus Lees <gus@debian.org>  Tue, 26 Jan 2016 05:40:14 +1100

rustc (1.6.0+dfsg1-1) unstable; urgency=medium

  * new upstream release

  [ Ximin Luo ]
  * Use secure links for Vcs-* fields.

 -- Sylvestre Ledru <sylvestre@debian.org>  Fri, 22 Jan 2016 10:56:08 +0100

rustc (1.5.0+dfsg1-1) unstable; urgency=medium

  * New upstream release
    - We believe that we should let rust transit to testing
      (Closes: #786836)
  * Move away from hash to the same rust naming schema

 -- Sylvestre Ledru <sylvestre@debian.org>  Thu, 10 Dec 2015 17:23:32 +0100

rustc (1.4.0+dfsg1-1) unstable; urgency=medium

  * New upstream release
    198068b3 => 1bf6e69c
  * Update the download url in debian/watch

 -- Sylvestre Ledru <sylvestre@debian.org>  Fri, 30 Oct 2015 09:36:02 +0100

rustc (1.3.0+dfsg1-1) unstable; urgency=medium

  * New upstream release
    62abc69f => 198068b3
  * jquery updated from 2.1.0 to 2.1.4

  [ Ximin Luo ]
  * Use LLVM 3.7 as upstream does, now that it's released. (Closes: #797626)
  * Fix debian/copyright syntax mistakes.
  * Don't Replace/Break previous versions of libstd-rust-*
  * Check that the libstd-rust-* name in d/control matches upstream.
  * Several other minor build tweaks.

 -- Sylvestre Ledru <sylvestre@debian.org>  Sat, 19 Sep 2015 14:39:35 +0200

rustc (1.2.0+dfsg1-1) unstable; urgency=medium

  * New upstream release
    libstd-rust-7d23ff90 => libstd-rust-62abc69f
  * Add llvm-3.6-tools to the build dep as it is
    now needed for tests
  * Fix the Vcs-Browser value

 -- Sylvestre Ledru <sylvestre@debian.org>  Sat, 08 Aug 2015 23:13:44 +0200

rustc (1.1.0+dfsg1-3) unstable; urgency=medium

  * rust-{gdb,lldb} now Replaces pre-split rustc package.
    Closes: #793433.
  * Several minor lintian cleanups.

 -- Angus Lees <gus@debian.org>  Fri, 24 Jul 2015 17:47:48 +1000

rustc (1.1.0+dfsg1-2) unstable; urgency=medium

  [ Angus Lees ]
  * Replace remote Rust logo with local file in HTML docs.
  * Symlink rust-{gdb,lldb}.1 to {gdb,lldb}.1 manpages.
    Note that gdb.1 requires the gdb-doc package, and that lldb.1 doesn't
    exist yet (see #792908).
  * Restore "Architecture: amd64 i386" filter, mistakenly removed in
    previous version.  Unfortunately the toolchain bootstrap isn't ready
    to support all Debian archs yet.  Closes: #793147.

 -- Angus Lees <gus@debian.org>  Wed, 22 Jul 2015 09:51:08 +1000

rustc (1.1.0+dfsg1-1) unstable; urgency=low

  [ Angus Lees ]
  * Set SONAME when building dylibs
  * Split out libstd-rust, libstd-rust-dev, rust-gdb, rust-lldb from rustc
    - libs are now installed into multiarch-friendly locations
    - rpath is no longer required to use dylibs (but talk to Debian Rust
      maintainers before building a package that depends on the dylibs)
  * Install /usr/share/rustc/architecture.mk, which declares Rust arch
    triples for Debian archs and is intended to help future Rust packaging
    efforts.  Warning: it may not be complete/accurate yet.
  * New upstream release (1.1)

 -- Angus Lees <gus@debian.org>  Thu, 16 Jul 2015 14:23:47 +1000

rustc (1.0.0+dfsg1-1) unstable; urgency=medium

  [ Angus Lees ]
  * New upstream release (1.0!)

  [ Sylvestre Ledru ]
  * Fix the watch file
  * Update of the repack to remove llvm sources

 -- Sylvestre Ledru <sylvestre@debian.org>  Sat, 16 May 2015 08:24:32 +1000

rustc (1.0.0~beta.4-1~exp1) experimental; urgency=low

  [ Angus Lees ]
  * New upstream release (beta 3)
    - Drop manpage patch - now included upstream
  * Replace duplicated compile-time dylibs with symlinks to run-time libs
    (reduces installed size by ~68MB)

  [ Sylvestre Ledru ]
  * New upstream release (beta 4)
  * Replace two more occurrences of jquery by the package
  * Repack upstream to remove an LLVM file with a non-DFSG license

 -- Sylvestre Ledru <sylvestre@debian.org>  Wed, 06 May 2015 11:14:30 +0200

rustc (1.0.0~alpha.2-1~exp1) experimental; urgency=low

  [ Angus Lees ]
  * Patch upstream manpages to address minor troff issues
  * Make 'debian/rules clean' also clean LLVM source
  * Rename primary 'rust' binary package to 'rustc'
  * Fix potential FTBFS: rust-doc requires texlive-fonts-recommended (for
    pzdr.tfm)
  * Build against system LLVM

  [ Sylvestre Ledru ]
  * New testing release
  * Renaming of the source package
  * Set a minimal version for dpkg-dev and debhelper (for profiles)
  * For now, disable build profiles as they are not supported in Debian
  * Introduce some changes by Angus Lees
    - Introduction of build stages
    - Disable the parallel execution of tests
    - Improving of the parallel syntax
    - Use override_dh_auto_build-arch
    - Use override_dh_auto_build-indep
    - Better declarations of the doc
    - Update of the description
    - Watch file updated (with key check)

  [ Luca Bruno ]
  * rules: respect 'nocheck' DEB_BUILD_OPTIONS

 -- Sylvestre Ledru <sylvestre@debian.org>  Sat, 07 Mar 2015 09:25:47 +0100

rust (1.0.0~alpha-0~exp1) experimental; urgency=low

  * Initial package (Closes: #689207)
    Work done by Luca Bruno, Jordan Justen and Sylvestre Ledru

 -- Sylvestre Ledru <sylvestre@debian.org>  Fri, 23 Jan 2015 15:47:37 +0100<|MERGE_RESOLUTION|>--- conflicted
+++ resolved
@@ -1,15 +1,12 @@
-<<<<<<< HEAD
-rustc (1.25.0+dfsg1-2+rpi1) buster-staging; urgency=medium
+rustc (1.26.1+dfsg1-3+rpi1) buster-staging; urgency=medium
 
   [changes brought forward from 1.15.1+dfsg1-1~exp3+rpi1 by Peter Michael Green <plugwash@raspbian.org> at Wed, 15 Mar 2017 10:16:18 +0000]
   * Build for armv6.
   [changes introduced in 1.18.0+dfsg1-4+rpi1 by Peter Michael Green]
   * Disable testsuite.
-  [changes introduced in 1.24.1+dfsg1-1+rpi1 by Peter Michael Green]
-  * Remove -march=native from src/binaryen/CMakeLists.txt
-
- -- Raspbian forward porter <root@raspbian.org>  Wed, 20 Jun 2018 22:12:21 +0000
-=======
+
+ -- Raspbian forward porter <root@raspbian.org>  Fri, 22 Jun 2018 18:21:22 +0000
+
 rustc (1.26.1+dfsg1-3) unstable; urgency=medium
 
   * Fix build-dep version range to build against myself.
@@ -57,7 +54,6 @@
   * Update doc-base files. (Closes: #876831)
 
  -- Ximin Luo <infinity0@debian.org>  Sun, 20 May 2018 03:11:45 -0700
->>>>>>> 848b4519
 
 rustc (1.25.0+dfsg1-2) unstable; urgency=medium
 
