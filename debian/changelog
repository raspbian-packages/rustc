<<<<<<< HEAD
rustc (1.16.0+dfsg1-1+rpi1) buster-staging; urgency=medium

  [changes brought forward from 1.15.1+dfsg1-1~exp3+rpi1 by Peter Michael Green <plugwash@raspbian.org> at Wed, 15 Mar 2017 10:16:18 +0000]
  * Fix clean target.
  * Build for armv6.
  * Manually fixup "install" step so that only armv6 stuff ends up
    in the resulting packages.

 -- Peter Michael Green <plugwash@raspbian.org>  Sat, 08 Jul 2017 23:35:25 +0000
=======
rustc (1.17.0+dfsg2-8) unstable; urgency=medium

  * Workaround for linux #865549, fix FTBFS on ppc64el.

 -- Ximin Luo <infinity0@debian.org>  Mon, 17 Jul 2017 13:41:59 +0200

rustc (1.17.0+dfsg2-7) unstable; urgency=medium

  * Show exception traceback in bootstrap.py to examine ppc64el build failure.

 -- Ximin Luo <infinity0@debian.org>  Wed, 21 Jun 2017 10:46:27 +0200

rustc (1.17.0+dfsg2-6) unstable; urgency=medium

  * Upload to unstable.

 -- Ximin Luo <infinity0@debian.org>  Wed, 21 Jun 2017 00:24:22 +0200

rustc (1.17.0+dfsg2-5) experimental; urgency=medium

  * More work-arounds for armhf test failures.

 -- Ximin Luo <infinity0@debian.org>  Fri, 16 Jun 2017 13:27:45 +0200

rustc (1.17.0+dfsg2-4) experimental; urgency=medium

  * Fix arch-indep and arch-dep tests.
  * Bump the LLVM requirement to fix FTBFS on armhf.

 -- Ximin Luo <infinity0@debian.org>  Wed, 14 Jun 2017 21:37:16 +0200

rustc (1.17.0+dfsg2-3) experimental; urgency=medium

  * Try to force the real gdb package. Some resolvers like aspcud will select
    gdb-minimal under some circumstances, but this causes the debuginfo-gdb
    tests to break.

 -- Ximin Luo <infinity0@debian.org>  Wed, 14 Jun 2017 00:48:37 +0200

rustc (1.17.0+dfsg2-2) experimental; urgency=medium

  * Support and document cross-compiling of rustc itself.
  * Document cross-compiling other rust packages such as cargo.
  * Work around upstream #39015 by disabling those tests rather than by
    disabling optimisation, which causes FTBFS on 1.17.0 ppc64el. See
    upstream #42476 and #42532 for details.

 -- Ximin Luo <infinity0@debian.org>  Tue, 13 Jun 2017 21:13:31 +0200

rustc (1.17.0+dfsg2-1) experimental; urgency=medium

  [ Sylvestre Ledru ]
  * New upstream release

  [ Ximin Luo ]
  * Adapt packaging for rustbuild, the new upstream cargo-based build system.

  [ Matthijs van Otterdijk ]
  * Add a binary package, rust-src. (Closes: #846177)
  * Link to local Debian web resources in the docs, instead of remote ones.

 -- Ximin Luo <infinity0@debian.org>  Tue, 16 May 2017 18:00:53 +0200
>>>>>>> 39da87f5

rustc (1.16.0+dfsg1-1) unstable; urgency=medium

  * Upload to unstable so we have something to build 1.17 with.
  * Update u-ignoretest-powerpc.patch for 1.16.

 -- Ximin Luo <infinity0@debian.org>  Wed, 19 Apr 2017 22:47:18 +0200

rustc (1.16.0+dfsg1-1~exp2) experimental; urgency=medium

  * Don't ignore test failures on Debian unstable.
  * Re-fix ignoring armhf test, accidentally reverted in previous version.
  * Try to fix buildd failure by swapping B-D alternatives.

 -- Ximin Luo <infinity0@debian.org>  Sun, 16 Apr 2017 15:05:47 +0200

rustc (1.16.0+dfsg1-1~exp1) experimental; urgency=medium

  * New upstream release
  * u-ignoretest-jemalloc.patch removed (applied upstream)

  [ Matthias Klose ]
  * Bootstrap using the rustc version in the archive, on all architectures.
  * Work around a GCC 4.8 ICE on AArch64.
  * Use alternative build dependencies on cmake3 and binutils-2.26 for
    builds on 14.04 LTS (trusty).
  * debian/make_orig*dl_tarball.sh: Include all Ubuntu architectures.
  * debian/rules: Ignore test results for now.

 -- Sylvestre Ledru <sylvestre@debian.org>  Thu, 13 Apr 2017 15:24:03 +0200

rustc (1.15.1+dfsg1-1) unstable; urgency=medium

  * Upload to unstable so we have something to build 1.16 with.
  * Try to fix ignoring atomic-lock-free tests on armhf.

 -- Ximin Luo <infinity0@debian.org>  Wed, 22 Mar 2017 00:13:27 +0100

rustc (1.15.1+dfsg1-1~exp3) experimental; urgency=medium

  * Ignore atomic-lock-free tests on armhf.
  * Update ignoretest-armhf_03.patch for newer 1.15.1 behaviour.
  * Tidy up some other patches to do with ignoring tests.

 -- Ximin Luo <infinity0@debian.org>  Sun, 12 Mar 2017 04:15:33 +0100

rustc (1.15.1+dfsg1-1~exp2) experimental; urgency=medium

  * Update armhf ignoretest patch.
  * Bootstrap armhf. (Closes: #809316, #834003)
  * Bootstrap ppc4el. (Closes: #839643)
  * Fix rust-lldb symlink. (Closes: #850639)

 -- Ximin Luo <infinity0@debian.org>  Thu, 02 Mar 2017 23:01:26 +0100

rustc (1.15.1+dfsg1-1~exp1) experimental; urgency=medium

  * New upstream release (won't probably be in stretch).
    see the 1.4 git branch for the follow up for stable
  * Call to the test renamed from check-notidy => check
  * d/p/u-destdir-support.diff: Apply upstream patch to support
    destdir in the make install (for rustbuild, in later versions)
  * Overrides the 'binary-or-shlib-defines-rpath' lintian warnings.
    We need them for now
  * Refresh of the patches

  [ Sven Joachim ]
  * Drop Pre-Depends on multiarch-support. (Closes: #856109)

  [ Erwan Prioul ]
  * Fix test and build failures for ppc64el. (Closes: #839643)

  [ Ximin Luo ]
  * Disable rustbuild for the time being (as it was in 1.14) and instead
    bootstrap two new arches, armhf and ppc64el.
  * Switch back to debhelper 9 to make backporting easier.
  * Switch Build-Depends on binutils-multiarch back to binutils, the former is
    no longer needed by the upstream tests.

  [ Matthias Klose ]
  * Compatibility fixes and improvements to help work better on Ubuntu.

 -- Sylvestre Ledru <sylvestre@debian.org>  Sun, 26 Feb 2017 21:12:27 +0100

rustc (1.14.0+dfsg1-3) unstable; urgency=medium

  * Fix mips64 Makefile patches.
  * Don't run arch-dep tests in a arch-indep build.

 -- Ximin Luo <infinity0@debian.org>  Wed, 04 Jan 2017 21:34:56 +0100

rustc (1.14.0+dfsg1-2) unstable; urgency=medium

  * Update README.Debian, the old one was way out of date.
  * Detect mips CPUs in ./configure and fill in mips Makefile rules.
  * Work around jemalloc-related problems in the upstream bootstrapping
    binaries for arm64, ppc64el, s390x.
  * Disable jemalloc on s390x - upstream already disable it for some other
    arches.
  * Disable jemalloc tests for arches where jemalloc is disabled.
  * We still expect the following failures:
    * arm64 should be fixed (i.e. no failures) compared to the previous upload.
    * armhf will FTBFS due to 'Illegal instruction' and this can only be fixed
      with the next stable rustc release.
    * mips mipsel mips64el ppc64 ppc64el s390x will FTBFS due to yet other
      test failures beyond the ones I fixed above; this upload is only to save
      me manual work in producing nice reports that exhibit these failures.

 -- Ximin Luo <infinity0@debian.org>  Thu, 29 Dec 2016 23:00:47 +0100

rustc (1.14.0+dfsg1-1) unstable; urgency=medium

  [ Sylvestre Ledru ]
  * New upstream release
  * Update debian/watch

  [ Ximin Luo ]
  * Try to bootstrap armhf ppc64 ppc64el s390x mips mipsel mips64el.
    (Closes: #809316, #834003, #839643)
  * Make rust-gdb and rust-lldb arch:all packages.
  * Switch to debhelper 10.

 -- Ximin Luo <infinity0@debian.org>  Sat, 24 Dec 2016 18:03:03 +0100

rustc (1.13.0+dfsg1-2) unstable; urgency=high

  * Skip macro-stepping test on arm64, until
    https://github.com/rust-lang/rust/issues/37225 is resolved.

 -- Luca Bruno <lucab@debian.org>  Sat, 26 Nov 2016 23:40:14 +0000

rustc (1.13.0+dfsg1-1) unstable; urgency=medium

  [ Sylvestre Ledru ]
  * New upstream release.

  [ Ximin Luo ]
  * Use Debian system jquery instead of upstream's embedded copy.

 -- Sylvestre Ledru <sylvestre@debian.org>  Fri, 11 Nov 2016 13:35:23 +0100

rustc (1.12.1+dfsg1-1) unstable; urgency=medium

  [ Sylvestre Ledru ]
  * New (minor) upstream release
  * Missing dependency from rust-lldb to python-lldb-3.8 (Closes: #841833)
  * Switch to llvm 3.9. (Closes: #841834)

  [ Ximin Luo ]
  * Dynamically apply rust-boot-1.12.1-from-1.12.0.diff.
    This allows us to bootstrap from either 1.11.0 or 1.12.0.
  * Bump LLVM Build-Depends version to get the backported patches for LLVM
    #30402 and #29163.
  * Install debugger_pretty_printers_common to rust-gdb and rust-lldb.
    (Closes: #841835)

 -- Ximin Luo <infinity0@debian.org>  Mon, 07 Nov 2016 14:15:14 +0100

rustc (1.12.0+dfsg1-2) unstable; urgency=medium

  * Ignore test run-make/no-duplicate-libs. Fails on i386
  * Ignore test run-pass-valgrind/down-with-thread-dtors.rs . Fails on arm64
  * I am not switching to llvm 3.9 now because a test freezes. The plan is
    to silent the warning breaking the build and upload 1.12.1 after

 -- Sylvestre Ledru <sylvestre@debian.org>  Wed, 05 Oct 2016 10:48:01 +0200

rustc (1.12.0+dfsg1-1) unstable; urgency=medium

  * new upstream release
    - Rebase of the patches and removal of deprecated patches

 -- Sylvestre Ledru <sylvestre@debian.org>  Thu, 29 Sep 2016 20:45:04 +0200

rustc (1.11.0+dfsg1-3) unstable; urgency=medium

  * Fix separate build-arch and build-indep builds.

 -- Ximin Luo <infinity0@debian.org>  Tue, 13 Sep 2016 12:30:41 +0200

rustc (1.11.0+dfsg1-2) unstable; urgency=medium

  * Fix rebuilding against the current version, by backporting a patch I wrote
    that was already applied upstream. Should fix the FTBFS that was observed
    by tests.reproducible-builds.org.
  * Ignore a failing stdcall test on arm64; should fix the FTBFS there.
  * Backport a doctest fix I wrote, already applied upstream.

 -- Ximin Luo <infinity0@debian.org>  Mon, 12 Sep 2016 17:40:12 +0200

rustc (1.11.0+dfsg1-1) unstable; urgency=medium

  * New upstream release
  * Add versioned binutils dependency. (Closes: #819475, #823540)

 -- Ximin Luo <infinity0@debian.org>  Wed, 07 Sep 2016 10:31:57 +0200

rustc (1.10.0+dfsg1-3) unstable; urgency=medium

  * Rebuild with LLVM 3.8, same as what upstream are using
  * Dynamically link against LLVM. (Closes: #832565)

 -- Ximin Luo <infinity0@debian.org>  Sat, 30 Jul 2016 22:36:41 +0200

rustc (1.10.0+dfsg1-2) unstable; urgency=medium

  * Tentatively support ARM architectures
  * Include upstream arm64,armel,armhf stage0 compilers (i.e. 1.9.0 stable)
    in a orig-dl tarball, like how we previously did for amd64,i386.

 -- Ximin Luo <infinity0@debian.org>  Fri, 22 Jul 2016 15:54:51 +0200

rustc (1.10.0+dfsg1-1) unstable; urgency=medium

  * New upstream release
  * Add myself to uploaders
  * Update our build process to bootstrap from the previous Debian rustc stable
    version by default. See README.Debian for other options.
  * Update to latest Standards-Version; no changes required.

 -- Ximin Luo <infinity0@debian.org>  Sun, 17 Jul 2016 03:40:49 +0200

rustc (1.9.0+dfsg1-1) unstable; urgency=medium

  * New upstream release (Closes: #825752)

 -- Sylvestre Ledru <sylvestre@debian.org>  Sun, 29 May 2016 17:57:38 +0200

rustc (1.8.0+dfsg1-1) unstable; urgency=medium

  * New upstream release

  [ Ximin Luo ]
  * Fix using XZ for the orig tarball: needs explicit --repack in debian/watch
  * Drop wno-error patch; applied upstream.

 -- Sylvestre Ledru <sylvestre@debian.org>  Fri, 15 Apr 2016 12:01:45 +0200

rustc (1.7.0+dfsg1-1) unstable; urgency=medium

  * New upstream release

 -- Sylvestre Ledru <sylvestre@debian.org>  Thu, 03 Mar 2016 22:41:24 +0100

rustc (1.6.0+dfsg1-3) unstable; urgency=medium

  * Apply upstream fix to silent a valgrind issue in the test suite
    (Closes: ##812825)
  * Add gcc & libc-dev as dependency of rustc to make sure it works
    out of the box

  [ Ximin Luo ]
  * Work around rust bug https://github.com/rust-lang/rust/issues/31529
  * Enable optional tests, and add verbosity/backtraces to tests
  * Use XZ instead of GZ compression (will apply to the next new upload)

 -- Sylvestre Ledru <sylvestre@debian.org>  Tue, 02 Feb 2016 15:08:11 +0100

rustc (1.6.0+dfsg1-2) unstable; urgency=medium

  * mk/rt.mk: Modify upstream code to append -Wno-error rather than trying
    to remove the string "-Werror".  (Closes: #812448)
  * Disable new gcc-6 "-Wmisleading-indentation" warning, which triggers
    (incorrectly) on src/rt/miniz.c.  (Closes: #811573)
  * Guard arch-dependent dh_install commands appropriately, fixing
    arch-indep-only builds.  (Closes: #809124)

 -- Angus Lees <gus@debian.org>  Tue, 26 Jan 2016 05:40:14 +1100

rustc (1.6.0+dfsg1-1) unstable; urgency=medium

  * new upstream release

  [ Ximin Luo ]
  * Use secure links for Vcs-* fields.

 -- Sylvestre Ledru <sylvestre@debian.org>  Fri, 22 Jan 2016 10:56:08 +0100

rustc (1.5.0+dfsg1-1) unstable; urgency=medium

  * New upstream release
    - We believe that we should let rust transit to testing
      (Closes: #786836)
  * Move away from hash to the same rust naming schema

 -- Sylvestre Ledru <sylvestre@debian.org>  Thu, 10 Dec 2015 17:23:32 +0100

rustc (1.4.0+dfsg1-1) unstable; urgency=medium

  * New upstream release
    198068b3 => 1bf6e69c
  * Update the download url in debian/watch

 -- Sylvestre Ledru <sylvestre@debian.org>  Fri, 30 Oct 2015 09:36:02 +0100

rustc (1.3.0+dfsg1-1) unstable; urgency=medium

  * New upstream release
    62abc69f => 198068b3
  * jquery updated from 2.1.0 to 2.1.4

  [ Ximin Luo ]
  * Use LLVM 3.7 as upstream does, now that it's released. (Closes: #797626)
  * Fix debian/copyright syntax mistakes.
  * Don't Replace/Break previous versions of libstd-rust-*
  * Check that the libstd-rust-* name in d/control matches upstream.
  * Several other minor build tweaks.

 -- Sylvestre Ledru <sylvestre@debian.org>  Sat, 19 Sep 2015 14:39:35 +0200

rustc (1.2.0+dfsg1-1) unstable; urgency=medium

  * New upstream release
    libstd-rust-7d23ff90 => libstd-rust-62abc69f
  * Add llvm-3.6-tools to the build dep as it is
    now needed for tests
  * Fix the Vcs-Browser value

 -- Sylvestre Ledru <sylvestre@debian.org>  Sat, 08 Aug 2015 23:13:44 +0200

rustc (1.1.0+dfsg1-3) unstable; urgency=medium

  * rust-{gdb,lldb} now Replaces pre-split rustc package.
    Closes: #793433.
  * Several minor lintian cleanups.

 -- Angus Lees <gus@debian.org>  Fri, 24 Jul 2015 17:47:48 +1000

rustc (1.1.0+dfsg1-2) unstable; urgency=medium

  [ Angus Lees ]
  * Replace remote Rust logo with local file in HTML docs.
  * Symlink rust-{gdb,lldb}.1 to {gdb,lldb}.1 manpages.
    Note that gdb.1 requires the gdb-doc package, and that lldb.1 doesn't
    exist yet (see #792908).
  * Restore "Architecture: amd64 i386" filter, mistakenly removed in
    previous version.  Unfortunately the toolchain bootstrap isn't ready
    to support all Debian archs yet.  Closes: #793147.

 -- Angus Lees <gus@debian.org>  Wed, 22 Jul 2015 09:51:08 +1000

rustc (1.1.0+dfsg1-1) unstable; urgency=low

  [ Angus Lees ]
  * Set SONAME when building dylibs
  * Split out libstd-rust, libstd-rust-dev, rust-gdb, rust-lldb from rustc
    - libs are now installed into multiarch-friendly locations
    - rpath is no longer required to use dylibs (but talk to Debian Rust
      maintainers before building a package that depends on the dylibs)
  * Install /usr/share/rustc/architecture.mk, which declares Rust arch
    triples for Debian archs and is intended to help future Rust packaging
    efforts.  Warning: it may not be complete/accurate yet.
  * New upstream release (1.1)

 -- Angus Lees <gus@debian.org>  Thu, 16 Jul 2015 14:23:47 +1000

rustc (1.0.0+dfsg1-1) unstable; urgency=medium

  [ Angus Lees ]
  * New upstream release (1.0!)

  [ Sylvestre Ledru ]
  * Fix the watch file
  * Update of the repack to remove llvm sources

 -- Sylvestre Ledru <sylvestre@debian.org>  Sat, 16 May 2015 08:24:32 +1000

rustc (1.0.0~beta.4-1~exp1) experimental; urgency=low

  [ Angus Lees ]
  * New upstream release (beta 3)
    - Drop manpage patch - now included upstream
  * Replace duplicated compile-time dylibs with symlinks to run-time libs
    (reduces installed size by ~68MB)

  [ Sylvestre Ledru ]
  * New upstream release (beta 4)
  * Replace two more occurrences of jquery by the package
  * Repack upstream to remove an LLVM file with a non-DFSG license

 -- Sylvestre Ledru <sylvestre@debian.org>  Wed, 06 May 2015 11:14:30 +0200

rustc (1.0.0~alpha.2-1~exp1) experimental; urgency=low

  [ Angus Lees ]
  * Patch upstream manpages to address minor troff issues
  * Make 'debian/rules clean' also clean LLVM source
  * Rename primary 'rust' binary package to 'rustc'
  * Fix potential FTBFS: rust-doc requires texlive-fonts-recommended (for
    pzdr.tfm)
  * Build against system LLVM

  [ Sylvestre Ledru ]
  * New testing release
  * Renaming of the source package
  * Set a minimal version for dpkg-dev and debhelper (for profiles)
  * For now, disable build profiles as they are not supported in Debian
  * Introduce some changes by Angus Lees
    - Introduction of build stages
    - Disable the parallel execution of tests
    - Improving of the parallel syntax
    - Use override_dh_auto_build-arch
    - Use override_dh_auto_build-indep
    - Better declarations of the doc
    - Update of the description
    - Watch file updated (with key check)

  [ Luca Bruno ]
  * rules: respect 'nocheck' DEB_BUILD_OPTIONS

 -- Sylvestre Ledru <sylvestre@debian.org>  Sat, 07 Mar 2015 09:25:47 +0100

rust (1.0.0~alpha-0~exp1) experimental; urgency=low

  * Initial package (Closes: #689207)
    Work done by Luca Bruno, Jordan Justen and Sylvestre Ledru

 -- Sylvestre Ledru <sylvestre@debian.org>  Fri, 23 Jan 2015 15:47:37 +0100<|MERGE_RESOLUTION|>--- conflicted
+++ resolved
@@ -1,5 +1,4 @@
-<<<<<<< HEAD
-rustc (1.16.0+dfsg1-1+rpi1) buster-staging; urgency=medium
+rustc (1.17.0+dfsg2-8+rpi1) buster-staging; urgency=medium
 
   [changes brought forward from 1.15.1+dfsg1-1~exp3+rpi1 by Peter Michael Green <plugwash@raspbian.org> at Wed, 15 Mar 2017 10:16:18 +0000]
   * Fix clean target.
@@ -7,8 +6,8 @@
   * Manually fixup "install" step so that only armv6 stuff ends up
     in the resulting packages.
 
- -- Peter Michael Green <plugwash@raspbian.org>  Sat, 08 Jul 2017 23:35:25 +0000
-=======
+ -- Raspbian forward porter <root@raspbian.org>  Fri, 28 Jul 2017 13:32:44 +0000
+
 rustc (1.17.0+dfsg2-8) unstable; urgency=medium
 
   * Workaround for linux #865549, fix FTBFS on ppc64el.
@@ -71,7 +70,16 @@
   * Link to local Debian web resources in the docs, instead of remote ones.
 
  -- Ximin Luo <infinity0@debian.org>  Tue, 16 May 2017 18:00:53 +0200
->>>>>>> 39da87f5
+
+rustc (1.16.0+dfsg1-1+rpi1) buster-staging; urgency=medium
+
+  [changes brought forward from 1.15.1+dfsg1-1~exp3+rpi1 by Peter Michael Green <plugwash@raspbian.org> at Wed, 15 Mar 2017 10:16:18 +0000]
+  * Fix clean target.
+  * Build for armv6.
+  * Manually fixup "install" step so that only armv6 stuff ends up
+    in the resulting packages.
+
+ -- Peter Michael Green <plugwash@raspbian.org>  Sat, 08 Jul 2017 23:35:25 +0000
 
 rustc (1.16.0+dfsg1-1) unstable; urgency=medium
 
