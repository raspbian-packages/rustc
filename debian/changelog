--- conflicted
+++ resolved
@@ -1,32 +1,4 @@
-<<<<<<< HEAD
-rustc (1.19.0+dfsg3-4) unstable; urgency=medium
-
-  * Bump LLVM requirement to pull in a fix for a FTBFS on ppc64el.
-
- -- Ximin Luo <infinity0@debian.org>  Sun, 15 Oct 2017 21:31:03 +0200
-
-rustc (1.19.0+dfsg3-3) unstable; urgency=medium
-
-  * Fix a trailing whitespace for tidy.
-
- -- Ximin Luo <infinity0@debian.org>  Tue, 19 Sep 2017 16:09:41 +0200
-
-rustc (1.19.0+dfsg3-2) unstable; urgency=medium
-
-  * Upload to unstable.
-  * Add a patch to print extra information when tests fail.
-
- -- Ximin Luo <infinity0@debian.org>  Tue, 19 Sep 2017 12:32:03 +0200
-
-rustc (1.19.0+dfsg3-1) experimental; urgency=medium
-
-  * New upstream release.
-  * Upgrade to LLVM 4.0. (Closes: #873421)
-  * rust-src: install Debian patches as well
-
- -- Ximin Luo <infinity0@debian.org>  Fri, 15 Sep 2017 04:02:09 +0200
-=======
-rustc (1.18.0+dfsg1-4+rpi1) buster-staging; urgency=medium
+rustc (1.19.0+dfsg3-4+rpi1) buster-staging; urgency=medium
 
   [changes brought forward from 1.15.1+dfsg1-1~exp3+rpi1 by Peter Michael Green <plugwash@raspbian.org> at Wed, 15 Mar 2017 10:16:18 +0000]
   * Fix clean target.
@@ -34,8 +6,34 @@
   [changes introduced in 1.18.0+dfsg1-4+rpi1 by Peter Michael Green]
   * Disable testsuite.
 
- -- Peter Michael Green <plugwash@raspbian.org>  Wed, 09 Aug 2017 02:49:55 +0000
->>>>>>> 3ad0240c
+ -- Peter Michael Green <plugwash@raspbian.org>  Thu, 02 Nov 2017 12:17:13 +0000
+
+rustc (1.19.0+dfsg3-4) unstable; urgency=medium
+
+  * Bump LLVM requirement to pull in a fix for a FTBFS on ppc64el.
+
+ -- Ximin Luo <infinity0@debian.org>  Sun, 15 Oct 2017 21:31:03 +0200
+
+rustc (1.19.0+dfsg3-3) unstable; urgency=medium
+
+  * Fix a trailing whitespace for tidy.
+
+ -- Ximin Luo <infinity0@debian.org>  Tue, 19 Sep 2017 16:09:41 +0200
+
+rustc (1.19.0+dfsg3-2) unstable; urgency=medium
+
+  * Upload to unstable.
+  * Add a patch to print extra information when tests fail.
+
+ -- Ximin Luo <infinity0@debian.org>  Tue, 19 Sep 2017 12:32:03 +0200
+
+rustc (1.19.0+dfsg3-1) experimental; urgency=medium
+
+  * New upstream release.
+  * Upgrade to LLVM 4.0. (Closes: #873421)
+  * rust-src: install Debian patches as well
+
+ -- Ximin Luo <infinity0@debian.org>  Fri, 15 Sep 2017 04:02:09 +0200
 
 rustc (1.18.0+dfsg1-4) unstable; urgency=medium
 
@@ -129,16 +127,6 @@
   * Link to local Debian web resources in the docs, instead of remote ones.
 
  -- Ximin Luo <infinity0@debian.org>  Tue, 16 May 2017 18:00:53 +0200
-
-rustc (1.16.0+dfsg1-1+rpi1) buster-staging; urgency=medium
-
-  [changes brought forward from 1.15.1+dfsg1-1~exp3+rpi1 by Peter Michael Green <plugwash@raspbian.org> at Wed, 15 Mar 2017 10:16:18 +0000]
-  * Fix clean target.
-  * Build for armv6.
-  * Manually fixup "install" step so that only armv6 stuff ends up
-    in the resulting packages.
-
- -- Peter Michael Green <plugwash@raspbian.org>  Sat, 08 Jul 2017 23:35:25 +0000
 
 rustc (1.16.0+dfsg1-1) unstable; urgency=medium
 
