#!/usr/bin/make -f
# -*- makefile -*-

include /usr/share/dpkg/pkg-info.mk
include /usr/share/dpkg/vendor.mk
include /usr/share/dpkg/architecture.mk
include /usr/share/dpkg/buildflags.mk
# TODO: more correct to use `[build] rustflags = []` list syntax in Cargo.toml
RUSTFLAGS = $(addprefix -C link-args=,$(LDFLAGS))
export CFLAGS CXXFLAGS CPPFLAGS LDFLAGS RUSTFLAGS

# Defines DEB_*_RUST_TYPE triples
include debian/architecture.mk
export DEB_HOST_RUST_TYPE

# Uncomment this to turn on verbose mode.
#export DH_VERBOSE=1

# src/rt/miniz.c (incorrectly) triggers -Wmisleading-indentation with
# gcc-6.  See bug #811573.
CFLAGS += -Wno-misleading-indentation

# Release type (one of beta, stable or nightly)
RELEASE_CHANNEL := stable
# See also ./build-preview-dsc.sh for a script that builds a beta/nightly .dsc
# out of this packaging. Furthermore, if the build breaks after importing a new
# upstream stable release, check the do_temporary_fixup function in that file
# to see if we already know what fix to make.

DEB_DESTDIR := $(CURDIR)/debian/tmp

SED_VERSION_SHORT := sed -re 's/([^.]+)\.([^.]+)\..*/\1.\2/'
RUST_VERSION := $(shell echo '$(DEB_VERSION_UPSTREAM)' | $(SED_VERSION_SHORT))
RUST_LONG_VERSION := $(shell echo '$(DEB_VERSION_UPSTREAM)' | sed -re 's/([^+]+).*/\1/')
LIBSTD_PKG := libstd-rust-$(RUST_VERSION)
# Sed expression that matches the "rustc" we have in our Build-Depends field
SED_RUSTC_BUILDDEP := sed -ne "/^Build-Depends:/,/^[^[:space:]\#]/{/^ *rustc .*,/p}" debian/control

# These are the normal build flags. Upstream is moving to debian/config.toml
# but at the current version not all of these flags are available in that file.
DEB_CONFIGURE_FLAGS = --enable-llvm-link-shared --disable-dist-src --prefix=/usr

# Use system LLVM (comment out to use vendored LLVM)
OLD_LLVM_VERSION = 3.8
DEB_CONFIGURE_FLAGS += --llvm-root=/usr/lib/llvm-3.9
RUSTBUILD = ./x.py
RUSTBUILD_FLAGS = --config debian/config.toml -v

update-version:
	oldver=$(shell $(SED_RUSTC_BUILDDEP) | sed -ne 's/.*(<= \(.*\)).*/\1/gp' | $(SED_VERSION_SHORT)); \
	newver=$(RUST_VERSION); \
	if [ $$oldver != $$newver ]; then debian/update-version.sh $$oldver $$newver; fi

# Below we detect how we're supposed to bootstrap the stage0 compiler. See
# README.Debian for more details of the cases described below.
#
PRECONFIGURE_CHECK = :
HAVE_BINARY_TARBALL := $(shell ls -1 stage0/*/*$(DEB_HOST_RUST_TYPE)* 2>/dev/null | wc -l)
# allow not using the binary tarball although it exists
#ifneq (,$(filter $(DEB_HOST_ARCH), amd64 arm64 armhf i386 powerpc ppc64el s390x))
#  HAVE_BINARY_TARBALL := 0
#endif
ifeq (0,$(HAVE_BINARY_TARBALL))
    # Case A (Building from source): the extracted source tree does not include
    # a bootstrapping tarball for the current architecture e.g. because the
    # distro already has a rustc for this arch, or the uploader expects that
    # this requirement be fulfilled in some other way.
    #
    # Case A-1: the builder did not select the "pkg.rustc.dlstage0" build profile.
    # In this case, we use the distro's rustc - either the previous or current version.
    ifeq (,$(findstring pkg.rustc.dlstage0,$(DEB_BUILD_PROFILES)))
        DEB_CONFIGURE_FLAGS += --enable-local-rust --local-rust-root=/usr
    endif
    #
    # Case A-2: the builder selected the "dlstage0" build profile.
    # In this case, the rust build scripts will download a stage0 into stage0/ and use that.
    # We don't need to do anything specific in this build file, so this case is empty.
else
    # Case B (Bootstrapping a new distro): the extracted source tree does
    # include a bootstrapping tarball for the current architecture; see the
    # `source_orig-stage0` target below on how to build this.
    #
    # In this case, we'll bootstrap from the stage0 given in that tarball.
    # To ensure the uploader of the .dsc didn't make a mistake, we first check
    # that rustc isn't a Build-Depends for the current architecture.
    ifneq (,$(shell $(SED_RUSTC_BUILDDEP)))
    ifeq (,$(shell $(SED_RUSTC_BUILDDEP) | grep '!$(DEB_HOST_ARCH)'))
        PRECONFIGURE_CHECK = $(error found matches for stage0/*/*$(DEB_HOST_RUST_TYPE)*, \
          but rustc might be a Build-Depends for $(DEB_HOST_ARCH))
    endif
    endif
endif

BUILD_DOCS = 1
ifneq (,$(findstring nodoc,$(DEB_BUILD_PROFILES)))
  DEB_CONFIGURE_FLAGS += --disable-docs
  BUILD_DOCS =
endif

ifneq (,$(findstring noopt,$(DEB_BUILD_OPTIONS)))
  DEB_CONFIGURE_FLAGS += --disable-optimize --disable-optimize-cxx --disable-optimize-llvm
endif

# Build products or non-source files in src/, that shouldn't go in rust-src
SRC_CLEAN = src/rt/hoedown/src/html_blocks.c \
	src/bootstrap/bootstrap.pyc \
	src/etc/__pycache__/

# Workaround for linux #865549
ifeq (0,$(shell test $$(uname -s) = "Linux" -a $$(getconf PAGESIZE) -gt 4096; echo $$?))
  SYSTEM_WORKAROUNDS += ulimit -s $$(expr $$(getconf PAGESIZE) / 1024 '*' 256 + 8192);
endif

%:
	$(SYSTEM_WORKAROUNDS) dh $@ --parallel

.PHONY: build
build:
	$(SYSTEM_WORKAROUNDS) dh $@ --parallel

debian/config.toml: debian/config.toml.in
	m4  -DDEB_BUILD_RUST_TYPE="$(DEB_BUILD_RUST_TYPE)" \
		-DDEB_HOST_RUST_TYPE="$(DEB_HOST_RUST_TYPE)" \
		-DDEB_TARGET_RUST_TYPE="$(DEB_TARGET_RUST_TYPE)" \
		-DRELEASE_CHANNEL="$(RELEASE_CHANNEL)" \
		"$<" > "$@"

override_dh_auto_configure: debian/config.toml
	# fail the build if we have any instances of OLD_LLVM_VERSION in debian, except for debian/changelog
	! grep --color=always -i 'll...?$(OLD_LLVM_VERSION)' --exclude=changelog -R debian
	$(PRECONFIGURE_CHECK)
	if [ -d stage0 ]; then mkdir -p build && ln -sfT ../stage0 build/cache; fi
	# work around #842634
	if test $$(grep "127.0.0.1\s*localhost" /etc/hosts | wc -l) -gt 1; then \
	  debian/ensure-patch -N debian/patches/d-host-duplicates.patch; fi
	PATH="$$PWD/debian/bin:$$PATH" \
	    ./configure $(DEB_CONFIGURE_FLAGS)

override_dh_auto_clean:
<<<<<<< HEAD
	set -e; \
	if [ -f Makefile ]; then \
	  $(MAKE) clean-all; \
	  $(RM) Makefile config.stamp config.mk; \
	fi
	$(RM) src/rt/hoedown/src/html_blocks.c # clean up after building this ourselves
	$(RM) src/bootstrap/bootstrap.pyc
	rm -rf src/etc/__pycache__ *-linux-gnu* config.tmp
	rm -f dl/rustc-1.14.0-arm-unknown-linux-gnueabihf.tar.gz
=======
	$(RM) -rf ./build ./tmp ./.cargo config.stamp config.mk Makefile
	$(RM) -rf $(SRC_CLEAN) debian/config.toml
>>>>>>> 39da87f5

# upstream bundles this in the source, but in Debian we rebuild everything yo
generate-sources:
	$(MAKE) -C src/rt/hoedown src/html_blocks.c

override_dh_auto_build-arch: generate-sources
	$(RUSTBUILD) build $(RUSTBUILD_FLAGS)

# note: this is only for buildds that want to do a separate arch:all build;
# there is no point running this yourself "to save time" since it implicitly
# depends on build-arch anyways.
override_dh_auto_build-indep: generate-sources
ifneq (,$(BUILD_DOCS))
# Rust has a weird way of configuring whether to build docs or not
	sed -i -e 's/^docs = false/docs = true/' debian/config.toml
	$(RUSTBUILD) doc $(RUSTBUILD_FLAGS)
endif

RUN_TESTS = \
	if $(1); then \
	  : ; \
	elif [ $(DEB_VENDOR) = "Debian" -a $(DEB_DISTRIBUTION) != "experimental" ]; then \
	  false; \
	elif [ $(DEB_VENDOR) = "Ubuntu" -a $(DEB_HOST_ARCH) != "s390x" ]; then \
	  false ; \
	else \
	  echo "====================================================="; \
	  echo "WARNING: Ignoring test failures in the rust testsuite"; \
	  echo "====================================================="; \
	fi

override_dh_auto_test-arch:
ifeq (, $(filter nocheck,$(DEB_BUILD_OPTIONS)))
	$(call RUN_TESTS,RUST_BACKTRACE=1 $(RUSTBUILD) test $(RUSTBUILD_FLAGS))
endif

override_dh_auto_test-indep:
ifneq (,$(BUILD_DOCS))
ifeq (, $(filter nocheck,$(DEB_BUILD_OPTIONS)))
	# Run all rules that test the docs, i.e. in step.rs that depend on default:doc
	$(call RUN_TESTS,RUST_BACKTRACE=1 $(RUSTBUILD) test src/tools/linkchecker $(RUSTBUILD_FLAGS))
endif
endif

override_dh_auto_install:
<<<<<<< HEAD
	#rm -rf armv7-unknown-linux-gnueabihf
	dh_auto_install --destdir=$(DEB_DESTDIR)
=======
	DESTDIR=$(DEB_DESTDIR) $(RUSTBUILD) dist $(RUSTBUILD_FLAGS) --install
>>>>>>> 39da87f5

	#upstream build produces both armv6 and armv7 stuff and installs a 
        #mixture of both. Fix things up so that only the armv6 stuff ends up
	#in the packages.
	cp arm-unknown-linux-gnueabihf/stage2/bin/rustc debian/tmp/usr/bin/
	cp arm-unknown-linux-gnueabihf/stage2/bin/rustdoc debian/tmp/usr/bin/
	cp arm-unknown-linux-gnueabihf/stage2/lib/*.so debian/tmp/usr/lib/
	rm -rf debian/tmp/usr/lib/rustlib/*armv7-unknown-linux-gnueabihf

	mkdir -p $(DEB_DESTDIR)/usr/lib/$(DEB_HOST_MULTIARCH)/
	mv $(DEB_DESTDIR)/usr/lib/lib*.so $(DEB_DESTDIR)/usr/lib/$(DEB_HOST_MULTIARCH)/

	# Replace duplicated compile-time/run-time dylibs with symlinks
	@set -e; \
	for f in $(DEB_DESTDIR)/usr/lib/rustlib/$(DEB_HOST_RUST_TYPE)/lib/lib*.so; do \
	  name=$${f##*/}; \
	  if [ -f "$(DEB_DESTDIR)/usr/lib/$(DEB_HOST_MULTIARCH)/$$name" ]; then \
	    echo "ln -sf ../../../$(DEB_HOST_MULTIARCH)/$$name $$f"; \
	    ln -sf ../../../$(DEB_HOST_MULTIARCH)/$$name $$f; \
	  fi; \
	done

ifneq (,$(BUILD_DOCS))
	# Brute force to remove privacy-breach-logo lintian warning.
	# We could have updated the upstream sources but it would complexify
	# the rebase
	@set -e; \
	find $(DEB_DESTDIR)/usr/share/doc/rust/html -iname '*.html' | \
	while read file; do \
	  topdir=$$(echo "$$file" | sed 's,^$(DEB_DESTDIR)/usr/share/doc/rust/html/,,; s,/[^/]*$$,/,; s,^[^/]*$$,,; s,[^/]\+/,../,g'); \
	  sed -i -e "s,https://doc.rust-lang.org/\(favicon.ico\|logos/rust-logo-32x32-blk.png\),$${topdir}rust-logo-32x32-blk.png," \
              -e "s,https://www.rust-lang.org/\(favicon.ico\|logos/rust-logo-32x32-blk.png\),$${topdir}rust-logo-32x32-blk.png," "$$file"; \
	done
	find $(DEB_DESTDIR) \( -iname '*.html' -empty -o -name .lock -o -name '*.inc' \) -delete;
endif

override_dh_install-arch:
	dh_install
	dh_install -p$(LIBSTD_PKG) usr/lib/$(DEB_HOST_MULTIARCH)/

override_dh_install-indep:
	dh_install
	chmod -x \
	  debian/rust-gdb/usr/share/rust-gdb/*.py \
	  debian/rust-lldb/usr/share/rust-lldb/*.py
	$(RM) -rf $(SRC_CLEAN:%=debian/rust-src/usr/src/rust/%)
	# Get rid of lintian warnings
	find debian/rust-src/usr/src/rust \
		\( -name .gitignore \
		-o -name 'LICENSE*' \
		-o -name 'LICENCE' \
		-o -name 'license' \
		-o -name 'COPYING*' \
		\) -delete
	cd debian/rust-src/usr/src/rust && chmod -x \
		src/etc/gdb_rust_pretty_printing.py \
		src/etc/adb_run_wrapper.sh \
		src/compiler-rt/test/builtins/Unit/ppc/test

override_dh_installchangelogs:
	dh_installchangelogs RELEASES.md

override_dh_installdocs:
	dh_installdocs -X.tex -X.aux -X.log -X.out -X.toc

override_dh_compress:
	dh_compress -X.woff

override_dh_makeshlibs:
	dh_makeshlibs -V

	# dh_makeshlibs doesn't support our "libfoo-version.so" naming
	# structure, so we have to do this ourselves.
	install -o 0 -g 0 -d debian/$(LIBSTD_PKG)/DEBIAN
	LC_ALL=C ls debian/$(LIBSTD_PKG)/usr/lib/$(DEB_HOST_MULTIARCH)/lib*.so | \
	sed -n 's,^.*/\(lib.*\)-\(.\+\)\.so$$,\1 \2,p' | \
	while read name version; do \
	  echo "$$name $$version $(LIBSTD_PKG) (>= $(DEB_VERSION_UPSTREAM))"; \
	done > debian/$(LIBSTD_PKG)/DEBIAN/shlibs
	chmod 644 debian/$(LIBSTD_PKG)/DEBIAN/shlibs
	chown 0:0 debian/$(LIBSTD_PKG)/DEBIAN/shlibs

override_dh_shlibdeps:
	dh_shlibdeps -- -x$(LIBSTD_PKG)

QUILT_SPECIAL_SNOWFLAKE_RETURN_CODE = x=$$?; if [ $$x = 2 ]; then exit 0; else exit $$x; fi
source_orig-stage0:
	QUILT_PATCHES=debian/patches quilt push -aq; $(QUILT_SPECIAL_SNOWFLAKE_RETURN_CODE)
	$(MAKE) -f debian/rules clean
	debian/make_orig-stage0_tarball.sh
	QUILT_PATCHES=debian/patches quilt pop -aq; $(QUILT_SPECIAL_SNOWFLAKE_RETURN_CODE)
	rm -rf .pc<|MERGE_RESOLUTION|>--- conflicted
+++ resolved
@@ -137,20 +137,8 @@
 	    ./configure $(DEB_CONFIGURE_FLAGS)
 
 override_dh_auto_clean:
-<<<<<<< HEAD
-	set -e; \
-	if [ -f Makefile ]; then \
-	  $(MAKE) clean-all; \
-	  $(RM) Makefile config.stamp config.mk; \
-	fi
-	$(RM) src/rt/hoedown/src/html_blocks.c # clean up after building this ourselves
-	$(RM) src/bootstrap/bootstrap.pyc
-	rm -rf src/etc/__pycache__ *-linux-gnu* config.tmp
-	rm -f dl/rustc-1.14.0-arm-unknown-linux-gnueabihf.tar.gz
-=======
 	$(RM) -rf ./build ./tmp ./.cargo config.stamp config.mk Makefile
 	$(RM) -rf $(SRC_CLEAN) debian/config.toml
->>>>>>> 39da87f5
 
 # upstream bundles this in the source, but in Debian we rebuild everything yo
 generate-sources:
@@ -196,15 +184,10 @@
 endif
 
 override_dh_auto_install:
-<<<<<<< HEAD
-	#rm -rf armv7-unknown-linux-gnueabihf
-	dh_auto_install --destdir=$(DEB_DESTDIR)
-=======
 	DESTDIR=$(DEB_DESTDIR) $(RUSTBUILD) dist $(RUSTBUILD_FLAGS) --install
->>>>>>> 39da87f5
 
 	#upstream build produces both armv6 and armv7 stuff and installs a 
-        #mixture of both. Fix things up so that only the armv6 stuff ends up
+	#mixture of both. Fix things up so that only the armv6 stuff ends up
 	#in the packages.
 	cp arm-unknown-linux-gnueabihf/stage2/bin/rustc debian/tmp/usr/bin/
 	cp arm-unknown-linux-gnueabihf/stage2/bin/rustdoc debian/tmp/usr/bin/
