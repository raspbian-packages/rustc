// Copyright 2015 The Rust Project Developers. See the COPYRIGHT
// file at the top-level directory of this distribution and at
// http://rust-lang.org/COPYRIGHT.
//
// Licensed under the Apache License, Version 2.0 <LICENSE-APACHE or
// http://www.apache.org/licenses/LICENSE-2.0> or the MIT license
// <LICENSE-MIT or http://opensource.org/licenses/MIT>, at your
// option. This file may not be copied, modified, or distributed
// except according to those terms.

//! Implementation of compiling various phases of the compiler and standard
//! library.
//!
//! This module contains some of the real meat in the rustbuild build system
//! which is where Cargo is used to compiler the standard library, libtest, and
//! compiler. This module is also responsible for assembling the sysroot as it
//! goes along from the output of the previous stage.

use std::borrow::Cow;
use std::env;
use std::fs::{self, File};
use std::io::BufReader;
use std::io::prelude::*;
use std::path::{Path, PathBuf};
use std::process::{Command, Stdio};
use std::str;

use build_helper::{output, mtime, up_to_date};
use filetime::FileTime;
use serde_json;

use util::{exe, libdir, is_dylib};
<<<<<<< HEAD
use {Compiler, Mode};
=======
use {Compiler, Mode, GitRepo};
>>>>>>> 06d6fd59
use native;

use cache::{INTERNER, Interned};
use builder::{Step, RunConfig, ShouldRun, Builder};

#[derive(Debug, PartialOrd, Ord, Copy, Clone, PartialEq, Eq, Hash)]
pub struct Std {
    pub target: Interned<String>,
    pub compiler: Compiler,
}

impl Step for Std {
    type Output = ();
    const DEFAULT: bool = true;

    fn should_run(run: ShouldRun) -> ShouldRun {
        run.all_krates("std")
    }

    fn make_run(run: RunConfig) {
        run.builder.ensure(Std {
            compiler: run.builder.compiler(run.builder.top_stage, run.host),
            target: run.target,
        });
    }

    /// Build the standard library.
    ///
    /// This will build the standard library for a particular stage of the build
    /// using the `compiler` targeting the `target` architecture. The artifacts
    /// created will also be linked into the sysroot directory.
    fn run(self, builder: &Builder) {
        let target = self.target;
        let compiler = self.compiler;

        if builder.config.keep_stage.contains(&compiler.stage) {
            builder.info("Warning: Using a potentially old libstd. This may not behave well.");
            builder.ensure(StdLink {
                compiler: compiler,
                target_compiler: compiler,
                target,
            });
            return;
        }

        builder.ensure(StartupObjects { compiler, target });

        if builder.force_use_stage1(compiler, target) {
            let from = builder.compiler(1, builder.config.build);
            builder.ensure(Std {
                compiler: from,
                target,
            });
            builder.info(&format!("Uplifting stage1 std ({} -> {})", from.host, target));

            // Even if we're not building std this stage, the new sysroot must
            // still contain the musl startup objects.
            if target.contains("musl") {
                let libdir = builder.sysroot_libdir(compiler, target);
                copy_musl_third_party_objects(builder, target, &libdir);
            }

            builder.ensure(StdLink {
                compiler: from,
                target_compiler: compiler,
                target,
            });
            return;
        }

        if target.contains("musl") {
            let libdir = builder.sysroot_libdir(compiler, target);
            copy_musl_third_party_objects(builder, target, &libdir);
        }

        let mut cargo = builder.cargo(compiler, Mode::Std, target, "build");
        std_cargo(builder, &compiler, target, &mut cargo);

        let _folder = builder.fold_output(|| format!("stage{}-std", compiler.stage));
        builder.info(&format!("Building stage{} std artifacts ({} -> {})", compiler.stage,
                &compiler.host, target));
        run_cargo(builder,
                  &mut cargo,
                  vec![],
                  &libstd_stamp(builder, compiler, target),
                  false);

        builder.ensure(StdLink {
            compiler: builder.compiler(compiler.stage, builder.config.build),
            target_compiler: compiler,
            target,
        });
    }
}

/// Copies the crt(1,i,n).o startup objects
///
/// Since musl supports fully static linking, we can cross link for it even
/// with a glibc-targeting toolchain, given we have the appropriate startup
/// files. As those shipped with glibc won't work, copy the ones provided by
/// musl so we have them on linux-gnu hosts.
fn copy_musl_third_party_objects(builder: &Builder,
                                 target: Interned<String>,
                                 into: &Path) {
    for &obj in &["crt1.o", "crti.o", "crtn.o"] {
        builder.copy(&builder.musl_root(target).unwrap().join("lib").join(obj), &into.join(obj));
    }
}

/// Configure cargo to compile the standard library, adding appropriate env vars
/// and such.
pub fn std_cargo(builder: &Builder,
                 compiler: &Compiler,
                 target: Interned<String>,
                 cargo: &mut Command) {
    if let Some(target) = env::var_os("MACOSX_STD_DEPLOYMENT_TARGET") {
        cargo.env("MACOSX_DEPLOYMENT_TARGET", target);
    }

    if builder.no_std(target) == Some(true) {
        // for no-std targets we only compile a few no_std crates
        cargo.arg("--features").arg("c mem")
            .args(&["-p", "alloc"])
            .args(&["-p", "compiler_builtins"])
            .arg("--manifest-path")
            .arg(builder.src.join("src/rustc/compiler_builtins_shim/Cargo.toml"));
    } else {
        let mut features = builder.std_features();

        // When doing a local rebuild we tell cargo that we're stage1 rather than
        // stage0. This works fine if the local rust and being-built rust have the
        // same view of what the default allocator is, but fails otherwise. Since
        // we don't have a way to express an allocator preference yet, work
        // around the issue in the case of a local rebuild with jemalloc disabled.
        if compiler.stage == 0 && builder.local_rebuild && !builder.config.use_jemalloc {
            features.push_str(" force_alloc_system");
        }

        if compiler.stage != 0 && builder.config.sanitizers {
            // This variable is used by the sanitizer runtime crates, e.g.
            // rustc_lsan, to build the sanitizer runtime from C code
            // When this variable is missing, those crates won't compile the C code,
            // so we don't set this variable during stage0 where llvm-config is
            // missing
            // We also only build the runtimes when --enable-sanitizers (or its
            // config.toml equivalent) is used
            let llvm_config = builder.ensure(native::Llvm {
                target: builder.config.build,
                emscripten: false,
            });
            cargo.env("LLVM_CONFIG", llvm_config);
        }

        cargo.arg("--features").arg(features)
            .arg("--manifest-path")
            .arg(builder.src.join("src/libstd/Cargo.toml"));

        if let Some(target) = builder.config.target_config.get(&target) {
            if let Some(ref jemalloc) = target.jemalloc {
                cargo.env("JEMALLOC_OVERRIDE", jemalloc);
            }
        }
        if target.contains("musl") {
            if let Some(p) = builder.musl_root(target) {
                cargo.env("MUSL_ROOT", p);
            }
        }
    }
}

#[derive(Debug, Copy, Clone, PartialEq, Eq, Hash)]
struct StdLink {
    pub compiler: Compiler,
    pub target_compiler: Compiler,
    pub target: Interned<String>,
}

impl Step for StdLink {
    type Output = ();

    fn should_run(run: ShouldRun) -> ShouldRun {
        run.never()
    }

    /// Link all libstd rlibs/dylibs into the sysroot location.
    ///
    /// Links those artifacts generated by `compiler` to a the `stage` compiler's
    /// sysroot for the specified `host` and `target`.
    ///
    /// Note that this assumes that `compiler` has already generated the libstd
    /// libraries for `target`, and this method will find them in the relevant
    /// output directory.
    fn run(self, builder: &Builder) {
        let compiler = self.compiler;
        let target_compiler = self.target_compiler;
        let target = self.target;
        builder.info(&format!("Copying stage{} std from stage{} ({} -> {} / {})",
                target_compiler.stage,
                compiler.stage,
                &compiler.host,
                target_compiler.host,
                target));
        let libdir = builder.sysroot_libdir(target_compiler, target);
        add_to_sysroot(builder, &libdir, &libstd_stamp(builder, compiler, target));

        if builder.config.sanitizers && compiler.stage != 0 && target == "x86_64-apple-darwin" {
            // The sanitizers are only built in stage1 or above, so the dylibs will
            // be missing in stage0 and causes panic. See the `std()` function above
            // for reason why the sanitizers are not built in stage0.
            copy_apple_sanitizer_dylibs(builder, &builder.native_dir(target), "osx", &libdir);
        }

        builder.cargo(target_compiler, Mode::ToolStd, target, "clean");
    }
}

fn copy_apple_sanitizer_dylibs(builder: &Builder, native_dir: &Path, platform: &str, into: &Path) {
    for &sanitizer in &["asan", "tsan"] {
        let filename = format!("libclang_rt.{}_{}_dynamic.dylib", sanitizer, platform);
        let mut src_path = native_dir.join(sanitizer);
        src_path.push("build");
        src_path.push("lib");
        src_path.push("darwin");
        src_path.push(&filename);
        builder.copy(&src_path, &into.join(filename));
    }
}

#[derive(Debug, Copy, Clone, PartialEq, Eq, Hash)]
pub struct StartupObjects {
    pub compiler: Compiler,
    pub target: Interned<String>,
}

impl Step for StartupObjects {
    type Output = ();

    fn should_run(run: ShouldRun) -> ShouldRun {
        run.path("src/rtstartup")
    }

    fn make_run(run: RunConfig) {
        run.builder.ensure(StartupObjects {
            compiler: run.builder.compiler(run.builder.top_stage, run.host),
            target: run.target,
        });
    }

    /// Build and prepare startup objects like rsbegin.o and rsend.o
    ///
    /// These are primarily used on Windows right now for linking executables/dlls.
    /// They don't require any library support as they're just plain old object
    /// files, so we just use the nightly snapshot compiler to always build them (as
    /// no other compilers are guaranteed to be available).
    fn run(self, builder: &Builder) {
        let for_compiler = self.compiler;
        let target = self.target;
        if !target.contains("pc-windows-gnu") {
            return
        }

        let src_dir = &builder.src.join("src/rtstartup");
        let dst_dir = &builder.native_dir(target).join("rtstartup");
        let sysroot_dir = &builder.sysroot_libdir(for_compiler, target);
        t!(fs::create_dir_all(dst_dir));

        for file in &["rsbegin", "rsend"] {
            let src_file = &src_dir.join(file.to_string() + ".rs");
            let dst_file = &dst_dir.join(file.to_string() + ".o");
            if !up_to_date(src_file, dst_file) {
                let mut cmd = Command::new(&builder.initial_rustc);
                builder.run(cmd.env("RUSTC_BOOTSTRAP", "1")
                            .arg("--cfg").arg("stage0")
                            .arg("--target").arg(target)
                            .arg("--emit=obj")
                            .arg("-o").arg(dst_file)
                            .arg(src_file));
            }

            builder.copy(dst_file, &sysroot_dir.join(file.to_string() + ".o"));
        }

        for obj in ["crt2.o", "dllcrt2.o"].iter() {
            let src = compiler_file(builder,
                                    builder.cc(target),
                                    target,
                                    obj);
            builder.copy(&src, &sysroot_dir.join(obj));
        }
    }
}

#[derive(Debug, PartialOrd, Ord, Copy, Clone, PartialEq, Eq, Hash)]
pub struct Test {
    pub target: Interned<String>,
    pub compiler: Compiler,
}

impl Step for Test {
    type Output = ();
    const DEFAULT: bool = true;

    fn should_run(run: ShouldRun) -> ShouldRun {
        run.all_krates("test")
    }

    fn make_run(run: RunConfig) {
        run.builder.ensure(Test {
            compiler: run.builder.compiler(run.builder.top_stage, run.host),
            target: run.target,
        });
    }

    /// Build libtest.
    ///
    /// This will build libtest and supporting libraries for a particular stage of
    /// the build using the `compiler` targeting the `target` architecture. The
    /// artifacts created will also be linked into the sysroot directory.
    fn run(self, builder: &Builder) {
        let target = self.target;
        let compiler = self.compiler;

        builder.ensure(Std { compiler, target });

        if builder.config.keep_stage.contains(&compiler.stage) {
            builder.info("Warning: Using a potentially old libtest. This may not behave well.");
            builder.ensure(TestLink {
                compiler: compiler,
                target_compiler: compiler,
                target,
            });
            return;
        }

        if builder.force_use_stage1(compiler, target) {
            builder.ensure(Test {
                compiler: builder.compiler(1, builder.config.build),
                target,
            });
            builder.info(
                &format!("Uplifting stage1 test ({} -> {})", builder.config.build, target));
            builder.ensure(TestLink {
                compiler: builder.compiler(1, builder.config.build),
                target_compiler: compiler,
                target,
            });
            return;
        }

        let mut cargo = builder.cargo(compiler, Mode::Test, target, "build");
        test_cargo(builder, &compiler, target, &mut cargo);

        let _folder = builder.fold_output(|| format!("stage{}-test", compiler.stage));
        builder.info(&format!("Building stage{} test artifacts ({} -> {})", compiler.stage,
                &compiler.host, target));
        run_cargo(builder,
                  &mut cargo,
                  vec![],
                  &libtest_stamp(builder, compiler, target),
                  false);

        builder.ensure(TestLink {
            compiler: builder.compiler(compiler.stage, builder.config.build),
            target_compiler: compiler,
            target,
        });
    }
}

/// Same as `std_cargo`, but for libtest
pub fn test_cargo(builder: &Builder,
                  _compiler: &Compiler,
                  _target: Interned<String>,
                  cargo: &mut Command) {
    if let Some(target) = env::var_os("MACOSX_STD_DEPLOYMENT_TARGET") {
        cargo.env("MACOSX_DEPLOYMENT_TARGET", target);
    }
    cargo.arg("--manifest-path")
        .arg(builder.src.join("src/libtest/Cargo.toml"));
}

#[derive(Debug, Copy, Clone, PartialEq, Eq, Hash)]
pub struct TestLink {
    pub compiler: Compiler,
    pub target_compiler: Compiler,
    pub target: Interned<String>,
}

impl Step for TestLink {
    type Output = ();

    fn should_run(run: ShouldRun) -> ShouldRun {
        run.never()
    }

    /// Same as `std_link`, only for libtest
    fn run(self, builder: &Builder) {
        let compiler = self.compiler;
        let target_compiler = self.target_compiler;
        let target = self.target;
        builder.info(&format!("Copying stage{} test from stage{} ({} -> {} / {})",
                target_compiler.stage,
                compiler.stage,
                &compiler.host,
                target_compiler.host,
                target));
        add_to_sysroot(builder, &builder.sysroot_libdir(target_compiler, target),
                    &libtest_stamp(builder, compiler, target));

        builder.cargo(target_compiler, Mode::ToolTest, target, "clean");
    }
}

#[derive(Debug, PartialOrd, Ord, Copy, Clone, PartialEq, Eq, Hash)]
pub struct Rustc {
    pub target: Interned<String>,
    pub compiler: Compiler,
}

impl Step for Rustc {
    type Output = ();
    const ONLY_HOSTS: bool = true;
    const DEFAULT: bool = true;

    fn should_run(run: ShouldRun) -> ShouldRun {
        run.all_krates("rustc-main")
    }

    fn make_run(run: RunConfig) {
        run.builder.ensure(Rustc {
            compiler: run.builder.compiler(run.builder.top_stage, run.host),
            target: run.target,
        });
    }

    /// Build the compiler.
    ///
    /// This will build the compiler for a particular stage of the build using
    /// the `compiler` targeting the `target` architecture. The artifacts
    /// created will also be linked into the sysroot directory.
    fn run(self, builder: &Builder) {
        let compiler = self.compiler;
        let target = self.target;

        builder.ensure(Test { compiler, target });

        if builder.config.keep_stage.contains(&compiler.stage) {
            builder.info("Warning: Using a potentially old librustc. This may not behave well.");
            builder.ensure(RustcLink {
                compiler: compiler,
                target_compiler: compiler,
                target,
            });
            return;
        }

        if builder.force_use_stage1(compiler, target) {
            builder.ensure(Rustc {
                compiler: builder.compiler(1, builder.config.build),
                target,
            });
            builder.info(&format!("Uplifting stage1 rustc ({} -> {})",
                builder.config.build, target));
            builder.ensure(RustcLink {
                compiler: builder.compiler(1, builder.config.build),
                target_compiler: compiler,
                target,
            });
            return;
        }

        // Ensure that build scripts have a std to link against.
        builder.ensure(Std {
            compiler: builder.compiler(self.compiler.stage, builder.config.build),
            target: builder.config.build,
        });

        let mut cargo = builder.cargo(compiler, Mode::Rustc, target, "build");
        rustc_cargo(builder, &mut cargo);

        let _folder = builder.fold_output(|| format!("stage{}-rustc", compiler.stage));
        builder.info(&format!("Building stage{} compiler artifacts ({} -> {})",
                 compiler.stage, &compiler.host, target));
        run_cargo(builder,
                  &mut cargo,
                  vec![],
                  &librustc_stamp(builder, compiler, target),
                  false);

        builder.ensure(RustcLink {
            compiler: builder.compiler(compiler.stage, builder.config.build),
            target_compiler: compiler,
            target,
        });
    }
}

pub fn rustc_cargo(builder: &Builder, cargo: &mut Command) {
    cargo.arg("--features").arg(builder.rustc_features())
         .arg("--manifest-path")
         .arg(builder.src.join("src/rustc/Cargo.toml"));
    rustc_cargo_env(builder, cargo);
}

pub fn rustc_cargo_env(builder: &Builder, cargo: &mut Command) {
    // Set some configuration variables picked up by build scripts and
    // the compiler alike
    cargo.env("CFG_RELEASE", builder.rust_release())
         .env("CFG_RELEASE_CHANNEL", &builder.config.channel)
         .env("CFG_VERSION", builder.rust_version())
         .env("CFG_PREFIX", builder.config.prefix.clone().unwrap_or_default())
         .env("CFG_CODEGEN_BACKENDS_DIR", &builder.config.rust_codegen_backends_dir);

    let libdir_relative = builder.config.libdir_relative().unwrap_or(Path::new("lib"));
    cargo.env("CFG_LIBDIR_RELATIVE", libdir_relative);

    // If we're not building a compiler with debugging information then remove
    // these two env vars which would be set otherwise.
    if builder.config.rust_debuginfo_only_std {
        cargo.env_remove("RUSTC_DEBUGINFO");
        cargo.env_remove("RUSTC_DEBUGINFO_LINES");
    }

    if let Some(ref ver_date) = builder.rust_info.commit_date() {
        cargo.env("CFG_VER_DATE", ver_date);
    }
    if let Some(ref ver_hash) = builder.rust_info.sha() {
        cargo.env("CFG_VER_HASH", ver_hash);
    }
    if !builder.unstable_features() {
        cargo.env("CFG_DISABLE_UNSTABLE_FEATURES", "1");
    }
    if let Some(ref s) = builder.config.rustc_default_linker {
        cargo.env("CFG_DEFAULT_LINKER", s);
    }
    if builder.config.rustc_parallel_queries {
        cargo.env("RUSTC_PARALLEL_QUERIES", "1");
    }
}

#[derive(Debug, Copy, Clone, PartialEq, Eq, Hash)]
struct RustcLink {
    pub compiler: Compiler,
    pub target_compiler: Compiler,
    pub target: Interned<String>,
}

impl Step for RustcLink {
    type Output = ();

    fn should_run(run: ShouldRun) -> ShouldRun {
        run.never()
    }

    /// Same as `std_link`, only for librustc
    fn run(self, builder: &Builder) {
        let compiler = self.compiler;
        let target_compiler = self.target_compiler;
        let target = self.target;
        builder.info(&format!("Copying stage{} rustc from stage{} ({} -> {} / {})",
                 target_compiler.stage,
                 compiler.stage,
                 &compiler.host,
                 target_compiler.host,
                 target));
        add_to_sysroot(builder, &builder.sysroot_libdir(target_compiler, target),
                       &librustc_stamp(builder, compiler, target));
        builder.cargo(target_compiler, Mode::ToolRustc, target, "clean");
    }
}

#[derive(Debug, Copy, Clone, PartialEq, Eq, Hash)]
pub struct CodegenBackend {
    pub compiler: Compiler,
    pub target: Interned<String>,
    pub backend: Interned<String>,
}

impl Step for CodegenBackend {
    type Output = ();
    const ONLY_HOSTS: bool = true;
    const DEFAULT: bool = true;

    fn should_run(run: ShouldRun) -> ShouldRun {
        run.all_krates("rustc_codegen_llvm")
    }

    fn make_run(run: RunConfig) {
        let backend = run.builder.config.rust_codegen_backends.get(0);
        let backend = backend.cloned().unwrap_or_else(|| {
            INTERNER.intern_str("llvm")
        });
        run.builder.ensure(CodegenBackend {
            compiler: run.builder.compiler(run.builder.top_stage, run.host),
            target: run.target,
            backend,
        });
    }

    fn run(self, builder: &Builder) {
        let compiler = self.compiler;
        let target = self.target;
        let backend = self.backend;

        builder.ensure(Rustc { compiler, target });

        if builder.config.keep_stage.contains(&compiler.stage) {
            builder.info("Warning: Using a potentially old codegen backend. \
                This may not behave well.");
            // Codegen backends are linked separately from this step today, so we don't do
            // anything here.
            return;
        }

        if builder.force_use_stage1(compiler, target) {
            builder.ensure(CodegenBackend {
                compiler: builder.compiler(1, builder.config.build),
                target,
                backend,
            });
            return;
        }

        let out_dir = builder.cargo_out(compiler, Mode::Codegen, target);

        let mut cargo = builder.cargo(compiler, Mode::Codegen, target, "rustc");
        cargo.arg("--manifest-path")
            .arg(builder.src.join("src/librustc_codegen_llvm/Cargo.toml"));
        rustc_cargo_env(builder, &mut cargo);

        let features = build_codegen_backend(&builder, &mut cargo, &compiler, target, backend);

        let mut cargo_tails_args = vec![];

        if builder.config.llvm_thin_lto {
            cargo_tails_args.push("--".to_string());

            let num_jobs = builder.jobs();

            if !target.contains("msvc") {
                // Here we assume that the linker is clang. If it's not, there'll
                // be linker errors.
                cargo_tails_args.push("-Clink-arg=-fuse-ld=lld".to_string());
                cargo_tails_args.push("-Clink-arg=-flto=thin".to_string());

                if builder.config.llvm_optimize {
                    cargo_tails_args.push("-Clink-arg=-O2".to_string());
                }

                // Let's make LLD respect the `-j` option.
                let num_jobs_arg = format!("-Clink-arg=-Wl,--thinlto-jobs={}", num_jobs);
                cargo_tails_args.push(num_jobs_arg);
            } else {
                // Here we assume that the linker is lld-link.exe. lld-link.exe
                // does not need the extra arguments except for num_jobs
                let num_jobs_arg = format!("-Clink-arg=/opt:lldltojobs={}", num_jobs);
                cargo_tails_args.push(num_jobs_arg);
            }
        }

        let tmp_stamp = out_dir.join(".tmp.stamp");

        let _folder = builder.fold_output(|| format!("stage{}-rustc_codegen_llvm", compiler.stage));
        let files = run_cargo(builder,
                              cargo.arg("--features").arg(features),
                              cargo_tails_args,
                              &tmp_stamp,
                              false);
        if builder.config.dry_run {
            return;
        }
        let mut files = files.into_iter()
            .filter(|f| {
                let filename = f.file_name().unwrap().to_str().unwrap();
                is_dylib(filename) && filename.contains("rustc_codegen_llvm-")
            });
        let codegen_backend = match files.next() {
            Some(f) => f,
            None => panic!("no dylibs built for codegen backend?"),
        };
        if let Some(f) = files.next() {
            panic!("codegen backend built two dylibs:\n{}\n{}",
                   codegen_backend.display(),
                   f.display());
        }
        let stamp = codegen_backend_stamp(builder, compiler, target, backend);
        let codegen_backend = codegen_backend.to_str().unwrap();
        t!(t!(File::create(&stamp)).write_all(codegen_backend.as_bytes()));
    }
}

pub fn build_codegen_backend(builder: &Builder,
                             cargo: &mut Command,
                             compiler: &Compiler,
                             target: Interned<String>,
                             backend: Interned<String>) -> String {
    let mut features = String::new();

    match &*backend {
        "llvm" | "emscripten" => {
            // Build LLVM for our target. This will implicitly build the
            // host LLVM if necessary.
            let llvm_config = builder.ensure(native::Llvm {
                target,
                emscripten: backend == "emscripten",
            });

            if backend == "emscripten" {
                features.push_str(" emscripten");
            }

            builder.info(&format!("Building stage{} codegen artifacts ({} -> {}, {})",
                     compiler.stage, &compiler.host, target, backend));

            // Pass down configuration from the LLVM build into the build of
            // librustc_llvm and librustc_codegen_llvm.
            if builder.is_rust_llvm(target) {
                cargo.env("LLVM_RUSTLLVM", "1");
            }
            cargo.env("LLVM_CONFIG", &llvm_config);
            if backend != "emscripten" {
                let target_config = builder.config.target_config.get(&target);
                if let Some(s) = target_config.and_then(|c| c.llvm_config.as_ref()) {
                    cargo.env("CFG_LLVM_ROOT", s);
                }
            }
            // Building with a static libstdc++ is only supported on linux right now,
            // not for MSVC or macOS
            if builder.config.llvm_static_stdcpp &&
               !target.contains("freebsd") &&
               !target.contains("windows") &&
               !target.contains("apple") {
                let file = compiler_file(builder,
                                         builder.cxx(target).unwrap(),
                                         target,
                                         "libstdc++.a");
                cargo.env("LLVM_STATIC_STDCPP", file);
            }
            if builder.config.llvm_link_shared {
                cargo.env("LLVM_LINK_SHARED", "1");
            }
        }
        _ => panic!("unknown backend: {}", backend),
    }

    features
}

/// Creates the `codegen-backends` folder for a compiler that's about to be
/// assembled as a complete compiler.
///
/// This will take the codegen artifacts produced by `compiler` and link them
/// into an appropriate location for `target_compiler` to be a functional
/// compiler.
fn copy_codegen_backends_to_sysroot(builder: &Builder,
                                    compiler: Compiler,
                                    target_compiler: Compiler) {
    let target = target_compiler.host;

    // Note that this step is different than all the other `*Link` steps in
    // that it's not assembling a bunch of libraries but rather is primarily
    // moving the codegen backend into place. The codegen backend of rustc is
    // not linked into the main compiler by default but is rather dynamically
    // selected at runtime for inclusion.
    //
    // Here we're looking for the output dylib of the `CodegenBackend` step and
    // we're copying that into the `codegen-backends` folder.
    let dst = builder.sysroot_codegen_backends(target_compiler);
    t!(fs::create_dir_all(&dst));

    if builder.config.dry_run {
        return;
    }

    for backend in builder.config.rust_codegen_backends.iter() {
        let stamp = codegen_backend_stamp(builder, compiler, target, *backend);
        let mut dylib = String::new();
        t!(t!(File::open(&stamp)).read_to_string(&mut dylib));
        let file = Path::new(&dylib);
        let filename = file.file_name().unwrap().to_str().unwrap();
        // change `librustc_codegen_llvm-xxxxxx.so` to `librustc_codegen_llvm-llvm.so`
        let target_filename = {
            let dash = filename.find("-").unwrap();
            let dot = filename.find(".").unwrap();
            format!("{}-{}{}",
                    &filename[..dash],
                    backend,
                    &filename[dot..])
        };
        builder.copy(&file, &dst.join(target_filename));
    }
}

fn copy_lld_to_sysroot(builder: &Builder,
                       target_compiler: Compiler,
                       lld_install_root: &Path) {
    let target = target_compiler.host;

    let dst = builder.sysroot_libdir(target_compiler, target)
        .parent()
        .unwrap()
        .join("bin");
    t!(fs::create_dir_all(&dst));

    let src_exe = exe("lld", &target);
    let dst_exe = exe("rust-lld", &target);
    // we prepend this bin directory to the user PATH when linking Rust binaries. To
    // avoid shadowing the system LLD we rename the LLD we provide to `rust-lld`.
    builder.copy(&lld_install_root.join("bin").join(&src_exe), &dst.join(&dst_exe));
}

/// Cargo's output path for the standard library in a given stage, compiled
/// by a particular compiler for the specified target.
pub fn libstd_stamp(builder: &Builder, compiler: Compiler, target: Interned<String>) -> PathBuf {
    builder.cargo_out(compiler, Mode::Std, target).join(".libstd.stamp")
}

/// Cargo's output path for libtest in a given stage, compiled by a particular
/// compiler for the specified target.
pub fn libtest_stamp(builder: &Builder, compiler: Compiler, target: Interned<String>) -> PathBuf {
    builder.cargo_out(compiler, Mode::Test, target).join(".libtest.stamp")
}

/// Cargo's output path for librustc in a given stage, compiled by a particular
/// compiler for the specified target.
pub fn librustc_stamp(builder: &Builder, compiler: Compiler, target: Interned<String>) -> PathBuf {
    builder.cargo_out(compiler, Mode::Rustc, target).join(".librustc.stamp")
}

/// Cargo's output path for librustc_codegen_llvm in a given stage, compiled by a particular
/// compiler for the specified target and backend.
fn codegen_backend_stamp(builder: &Builder,
                         compiler: Compiler,
                         target: Interned<String>,
                         backend: Interned<String>) -> PathBuf {
    builder.cargo_out(compiler, Mode::Codegen, target)
        .join(format!(".librustc_codegen_llvm-{}.stamp", backend))
}

pub fn compiler_file(builder: &Builder,
                 compiler: &Path,
                 target: Interned<String>,
                 file: &str) -> PathBuf {
    let mut cmd = Command::new(compiler);
    cmd.args(builder.cflags(target, GitRepo::Rustc));
    cmd.arg(format!("-print-file-name={}", file));
    let out = output(&mut cmd);
    PathBuf::from(out.trim())
}

#[derive(Debug, Copy, Clone, PartialEq, Eq, Hash)]
pub struct Sysroot {
    pub compiler: Compiler,
}

impl Step for Sysroot {
    type Output = Interned<PathBuf>;

    fn should_run(run: ShouldRun) -> ShouldRun {
        run.never()
    }

    /// Returns the sysroot for the `compiler` specified that *this build system
    /// generates*.
    ///
    /// That is, the sysroot for the stage0 compiler is not what the compiler
    /// thinks it is by default, but it's the same as the default for stages
    /// 1-3.
    fn run(self, builder: &Builder) -> Interned<PathBuf> {
        let compiler = self.compiler;
        let sysroot = if compiler.stage == 0 {
            builder.out.join(&compiler.host).join("stage0-sysroot")
        } else {
            builder.out.join(&compiler.host).join(format!("stage{}", compiler.stage))
        };
        let _ = fs::remove_dir_all(&sysroot);
        t!(fs::create_dir_all(&sysroot));
        INTERNER.intern_path(sysroot)
    }
}

#[derive(Debug, Copy, PartialOrd, Ord, Clone, PartialEq, Eq, Hash)]
pub struct Assemble {
    /// The compiler which we will produce in this step. Assemble itself will
    /// take care of ensuring that the necessary prerequisites to do so exist,
    /// that is, this target can be a stage2 compiler and Assemble will build
    /// previous stages for you.
    pub target_compiler: Compiler,
}

impl Step for Assemble {
    type Output = Compiler;

    fn should_run(run: ShouldRun) -> ShouldRun {
        run.never()
    }

    /// Prepare a new compiler from the artifacts in `stage`
    ///
    /// This will assemble a compiler in `build/$host/stage$stage`. The compiler
    /// must have been previously produced by the `stage - 1` builder.build
    /// compiler.
    fn run(self, builder: &Builder) -> Compiler {
        let target_compiler = self.target_compiler;

        if target_compiler.stage == 0 {
            assert_eq!(builder.config.build, target_compiler.host,
                "Cannot obtain compiler for non-native build triple at stage 0");
            // The stage 0 compiler for the build triple is always pre-built.
            return target_compiler;
        }

        // Get the compiler that we'll use to bootstrap ourselves.
        //
        // Note that this is where the recursive nature of the bootstrap
        // happens, as this will request the previous stage's compiler on
        // downwards to stage 0.
        //
        // Also note that we're building a compiler for the host platform. We
        // only assume that we can run `build` artifacts, which means that to
        // produce some other architecture compiler we need to start from
        // `build` to get there.
        //
        // FIXME: Perhaps we should download those libraries?
        //        It would make builds faster...
        //
        // FIXME: It may be faster if we build just a stage 1 compiler and then
        //        use that to bootstrap this compiler forward.
        let build_compiler =
            builder.compiler(target_compiler.stage - 1, builder.config.build);

        // Build the libraries for this compiler to link to (i.e., the libraries
        // it uses at runtime). NOTE: Crates the target compiler compiles don't
        // link to these. (FIXME: Is that correct? It seems to be correct most
        // of the time but I think we do link to these for stage2/bin compilers
        // when not performing a full bootstrap).
        builder.ensure(Rustc {
            compiler: build_compiler,
            target: target_compiler.host,
        });
        for &backend in builder.config.rust_codegen_backends.iter() {
            builder.ensure(CodegenBackend {
                compiler: build_compiler,
                target: target_compiler.host,
                backend,
            });
        }

        let lld_install = if builder.config.lld_enabled {
            Some(builder.ensure(native::Lld {
                target: target_compiler.host,
            }))
        } else {
            None
        };

        let stage = target_compiler.stage;
        let host = target_compiler.host;
        builder.info(&format!("Assembling stage{} compiler ({})", stage, host));

        // Link in all dylibs to the libdir
        let sysroot = builder.sysroot(target_compiler);
        let sysroot_libdir = sysroot.join(libdir(&*host));
        t!(fs::create_dir_all(&sysroot_libdir));
        let src_libdir = builder.sysroot_libdir(build_compiler, host);
        for f in builder.read_dir(&src_libdir) {
            let filename = f.file_name().into_string().unwrap();
            if is_dylib(&filename) {
                builder.copy(&f.path(), &sysroot_libdir.join(&filename));
            }
        }

        copy_codegen_backends_to_sysroot(builder,
                                         build_compiler,
                                         target_compiler);
        if let Some(lld_install) = lld_install {
            copy_lld_to_sysroot(builder, target_compiler, &lld_install);
        }

        // Link the compiler binary itself into place
        let out_dir = builder.cargo_out(build_compiler, Mode::Rustc, host);
        let rustc = out_dir.join(exe("rustc_binary", &*host));
        let bindir = sysroot.join("bin");
        t!(fs::create_dir_all(&bindir));
        let compiler = builder.rustc(target_compiler);
        let _ = fs::remove_file(&compiler);
        builder.copy(&rustc, &compiler);

        target_compiler
    }
}

/// Link some files into a rustc sysroot.
///
/// For a particular stage this will link the file listed in `stamp` into the
/// `sysroot_dst` provided.
pub fn add_to_sysroot(builder: &Builder, sysroot_dst: &Path, stamp: &Path) {
    t!(fs::create_dir_all(&sysroot_dst));
    for path in builder.read_stamp_file(stamp) {
        builder.copy(&path, &sysroot_dst.join(path.file_name().unwrap()));
    }
}

<<<<<<< HEAD
pub fn run_cargo(builder: &Builder, cargo: &mut Command, stamp: &Path, is_check: bool)
=======
pub fn run_cargo(builder: &Builder,
                 cargo: &mut Command,
                 tail_args: Vec<String>,
                 stamp: &Path,
                 is_check: bool)
>>>>>>> 06d6fd59
    -> Vec<PathBuf>
{
    if builder.config.dry_run {
        return Vec::new();
    }

    // `target_root_dir` looks like $dir/$target/release
    let target_root_dir = stamp.parent().unwrap();
    // `target_deps_dir` looks like $dir/$target/release/deps
    let target_deps_dir = target_root_dir.join("deps");
    // `host_root_dir` looks like $dir/release
    let host_root_dir = target_root_dir.parent().unwrap() // chop off `release`
                                       .parent().unwrap() // chop off `$target`
                                       .join(target_root_dir.file_name().unwrap());

    // Spawn Cargo slurping up its JSON output. We'll start building up the
    // `deps` array of all files it generated along with a `toplevel` array of
    // files we need to probe for later.
    let mut deps = Vec::new();
    let mut toplevel = Vec::new();
    let ok = stream_cargo(builder, cargo, tail_args, &mut |msg| {
        let filenames = match msg {
            CargoMessage::CompilerArtifact { filenames, .. } => filenames,
            _ => return,
        };
        for filename in filenames {
            // Skip files like executables
            if !filename.ends_with(".rlib") &&
               !filename.ends_with(".lib") &&
               !is_dylib(&filename) &&
               !(is_check && filename.ends_with(".rmeta")) {
                continue;
            }

            let filename = Path::new(&*filename);

            // If this was an output file in the "host dir" we don't actually
            // worry about it, it's not relevant for us.
            if filename.starts_with(&host_root_dir) {
                continue;
            }

            // If this was output in the `deps` dir then this is a precise file
            // name (hash included) so we start tracking it.
            if filename.starts_with(&target_deps_dir) {
                deps.push(filename.to_path_buf());
                continue;
            }

            // Otherwise this was a "top level artifact" which right now doesn't
            // have a hash in the name, but there's a version of this file in
            // the `deps` folder which *does* have a hash in the name. That's
            // the one we'll want to we'll probe for it later.
            //
            // We do not use `Path::file_stem` or `Path::extension` here,
            // because some generated files may have multiple extensions e.g.
            // `std-<hash>.dll.lib` on Windows. The aforementioned methods only
            // split the file name by the last extension (`.lib`) while we need
            // to split by all extensions (`.dll.lib`).
            let expected_len = t!(filename.metadata()).len();
            let filename = filename.file_name().unwrap().to_str().unwrap();
            let mut parts = filename.splitn(2, '.');
            let file_stem = parts.next().unwrap().to_owned();
            let extension = parts.next().unwrap().to_owned();

            toplevel.push((file_stem, extension, expected_len));
        }
    });

    if !ok {
        panic!("cargo must succeed");
    }

    // Ok now we need to actually find all the files listed in `toplevel`. We've
    // got a list of prefix/extensions and we basically just need to find the
    // most recent file in the `deps` folder corresponding to each one.
    let contents = t!(target_deps_dir.read_dir())
        .map(|e| t!(e))
        .map(|e| (e.path(), e.file_name().into_string().unwrap(), t!(e.metadata())))
        .collect::<Vec<_>>();
    for (prefix, extension, expected_len) in toplevel {
        let candidates = contents.iter().filter(|&&(_, ref filename, ref meta)| {
            filename.starts_with(&prefix[..]) &&
                filename[prefix.len()..].starts_with("-") &&
                filename.ends_with(&extension[..]) &&
                meta.len() == expected_len
        });
        let max = candidates.max_by_key(|&&(_, _, ref metadata)| {
            FileTime::from_last_modification_time(metadata)
        });
        let path_to_add = match max {
            Some(triple) => triple.0.to_str().unwrap(),
            None => panic!("no output generated for {:?} {:?}", prefix, extension),
        };
        if is_dylib(path_to_add) {
            let candidate = format!("{}.lib", path_to_add);
            let candidate = PathBuf::from(candidate);
            if candidate.exists() {
                deps.push(candidate);
            }
        }
        deps.push(path_to_add.into());
    }

    // Now we want to update the contents of the stamp file, if necessary. First
    // we read off the previous contents along with its mtime. If our new
    // contents (the list of files to copy) is different or if any dep's mtime
    // is newer then we rewrite the stamp file.
    deps.sort();
    let mut stamp_contents = Vec::new();
    if let Ok(mut f) = File::open(stamp) {
        t!(f.read_to_end(&mut stamp_contents));
    }
    let stamp_mtime = mtime(&stamp);
    let mut new_contents = Vec::new();
    let mut max = None;
    let mut max_path = None;
    for dep in deps.iter() {
        let mtime = mtime(dep);
        if Some(mtime) > max {
            max = Some(mtime);
            max_path = Some(dep.clone());
        }
        new_contents.extend(dep.to_str().unwrap().as_bytes());
        new_contents.extend(b"\0");
    }
    let max = max.unwrap();
    let max_path = max_path.unwrap();
    if stamp_contents == new_contents && max <= stamp_mtime {
        builder.verbose(&format!("not updating {:?}; contents equal and {:?} <= {:?}",
                stamp, max, stamp_mtime));
        return deps
    }
    if max > stamp_mtime {
        builder.verbose(&format!("updating {:?} as {:?} changed", stamp, max_path));
    } else {
        builder.verbose(&format!("updating {:?} as deps changed", stamp));
    }
    t!(t!(File::create(stamp)).write_all(&new_contents));
    deps
}

pub fn stream_cargo(
    builder: &Builder,
    cargo: &mut Command,
    tail_args: Vec<String>,
    cb: &mut dyn FnMut(CargoMessage),
) -> bool {
    if builder.config.dry_run {
        return true;
    }
    // Instruct Cargo to give us json messages on stdout, critically leaving
    // stderr as piped so we can get those pretty colors.
    cargo.arg("--message-format").arg("json")
         .stdout(Stdio::piped());

<<<<<<< HEAD
=======
    for arg in tail_args {
        cargo.arg(arg);
    }

>>>>>>> 06d6fd59
    builder.verbose(&format!("running: {:?}", cargo));
    let mut child = match cargo.spawn() {
        Ok(child) => child,
        Err(e) => panic!("failed to execute command: {:?}\nerror: {}", cargo, e),
    };

    // Spawn Cargo slurping up its JSON output. We'll start building up the
    // `deps` array of all files it generated along with a `toplevel` array of
    // files we need to probe for later.
    let stdout = BufReader::new(child.stdout.take().unwrap());
    for line in stdout.lines() {
        let line = t!(line);
        match serde_json::from_str::<CargoMessage>(&line) {
            Ok(msg) => cb(msg),
            // If this was informational, just print it out and continue
            Err(_) => println!("{}", line)
        }
    }

    // Make sure Cargo actually succeeded after we read all of its stdout.
    let status = t!(child.wait());
    if !status.success() {
        eprintln!("command did not execute successfully: {:?}\n\
                  expected success, got: {}",
                 cargo,
                 status);
    }
    status.success()
}

#[derive(Deserialize)]
#[serde(tag = "reason", rename_all = "kebab-case")]
pub enum CargoMessage<'a> {
    CompilerArtifact {
        package_id: Cow<'a, str>,
        features: Vec<Cow<'a, str>>,
        filenames: Vec<Cow<'a, str>>,
    },
    BuildScriptExecuted {
        package_id: Cow<'a, str>,
    }
}<|MERGE_RESOLUTION|>--- conflicted
+++ resolved
@@ -30,11 +30,7 @@
 use serde_json;
 
 use util::{exe, libdir, is_dylib};
-<<<<<<< HEAD
-use {Compiler, Mode};
-=======
 use {Compiler, Mode, GitRepo};
->>>>>>> 06d6fd59
 use native;
 
 use cache::{INTERNER, Interned};
@@ -1038,15 +1034,11 @@
     }
 }
 
-<<<<<<< HEAD
-pub fn run_cargo(builder: &Builder, cargo: &mut Command, stamp: &Path, is_check: bool)
-=======
 pub fn run_cargo(builder: &Builder,
                  cargo: &mut Command,
                  tail_args: Vec<String>,
                  stamp: &Path,
                  is_check: bool)
->>>>>>> 06d6fd59
     -> Vec<PathBuf>
 {
     if builder.config.dry_run {
@@ -1203,13 +1195,10 @@
     cargo.arg("--message-format").arg("json")
          .stdout(Stdio::piped());
 
-<<<<<<< HEAD
-=======
     for arg in tail_args {
         cargo.arg(arg);
     }
 
->>>>>>> 06d6fd59
     builder.verbose(&format!("running: {:?}", cargo));
     let mut child = match cargo.spawn() {
         Ok(child) => child,
